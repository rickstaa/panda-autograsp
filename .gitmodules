--- conflicted
+++ resolved
@@ -2,29 +2,15 @@
 	path = gqcnn
 	url = ../gqcnn
 	branch = master-panda_autograsp
-<<<<<<< HEAD
-[submodule "moveit_tutorials"]
-	path = moveit_tutorials
-	url = git@github.com:ros-planning/moveit_tutorials.git
-	branch = kinetic-devel
 [submodule "franka_ros"]
 	path = franka_ros
-	url = git@github.com:rickstaa/franka_ros.git
+	url = ../franka_ros.git
 	branch = kinetic-devel-panda_autograsp
 [submodule "panda_moveit_config"]
 	path = panda_moveit_config
-	url = git@github.com:rickstaa/panda_moveit_config.git
+	url = ../panda_moveit_config.git
 	branch = kinetic-devel-panda_autograsp
-=======
-[submodule "franka_ros"]
-	path = franka_ros
-	url = ../franka_ros.git
-	branch = melodic-devel-panda_autograsp
-[submodule "panda_moveit_config"]
-	path = panda_moveit_config
-	url = ../panda_moveit_config.git
-	branch = melodic-devel-panda_autograsp
->>>>>>> 666f0060
+
 [submodule "iai_kinect2"]
 	path = iai_kinect2
 	url = ../iai_kinect2.git
