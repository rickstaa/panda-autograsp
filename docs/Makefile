## Make file for the panda_autograsp sphinx documentation

# You can set these variables from the command line, and also
# from the environment for the first two.
SPHINXOPTS    =
SPHINXBUILD   = sphinx-build
SOURCEDIR     = source
BUILDDIR      = build
GH_PAGES_SOURCES = docs panda_autograsp

# Put it first so that "make" without argument is like "make help".
.PHONY: help Makefile
help:
	@$(SPHINXBUILD) -M help "$(SOURCEDIR)" "$(BUILDDIR)" $(SPHINXOPTS) $(O)

.PHONY: clean
clean:
	@rm -rf $(BUILDDIR)/*

.PHONY: gh-pages
gh-pages:
<<<<<<< HEAD
<<<<<<< HEAD
	git submodule update --init --recursive \
	git checkout gh-pages && \
	cd .. && \
=======
	cd .. && \
	git submodule update --init --recursive \
	git checkout gh-pages && \
>>>>>>> master
	git rm -rf . && git clean -ffxd && \
=======
	cd .. && \
	git submodule update --init --recursive && \
	git checkout gh-pages && \
	git rm -rf . && git clean -fxd && \
>>>>>>> 02c0e721
	git checkout master $(GH_PAGES_SOURCES) && \
	git reset HEAD && \
	cd docs && \
	make clean && \
	make html && \
	cd .. && \
	git add docs/build/html && \
	git clean -ffxd && \
	mv -fv docs/build/html/* ./ && \
	touch .nojekyll && \
	rm -rf $(GH_PAGES_SOURCES) && \
	git add -A && \
	git commit -m ":pencil: Generated gh-pages for `git log master -1 --pretty=short --abbrev-commit`" && \
	git push origin gh-pages && \
<<<<<<< HEAD
	git checkout master \
=======
	git checkout master && \
>>>>>>> 02c0e721
	git submodule update --init --recursive

# Catch-all target: route all unknown targets to Sphinx using the new
# "make mode" option.  $(O) is meant as a shortcut for $(SPHINXOPTS).
%: Makefile
	cd .. && \
	git submodule update --init --recursive
	@sphinx-apidoc -f -o "${BUILDDIR}/_modules" "../panda_autograsp/src"
	@sphinx-apidoc -f -o "${BUILDDIR}/_scripts" "../panda_autograsp/scripts"
	@$(SPHINXBUILD) -M $@ "$(SOURCEDIR)" "$(BUILDDIR)" $(SPHINXOPTS) $(O)<|MERGE_RESOLUTION|>--- conflicted
+++ resolved
@@ -19,23 +19,10 @@
 
 .PHONY: gh-pages
 gh-pages:
-<<<<<<< HEAD
-<<<<<<< HEAD
-	git submodule update --init --recursive \
-	git checkout gh-pages && \
-	cd .. && \
-=======
-	cd .. && \
-	git submodule update --init --recursive \
-	git checkout gh-pages && \
->>>>>>> master
-	git rm -rf . && git clean -ffxd && \
-=======
 	cd .. && \
 	git submodule update --init --recursive && \
 	git checkout gh-pages && \
 	git rm -rf . && git clean -fxd && \
->>>>>>> 02c0e721
 	git checkout master $(GH_PAGES_SOURCES) && \
 	git reset HEAD && \
 	cd docs && \
@@ -50,11 +37,7 @@
 	git add -A && \
 	git commit -m ":pencil: Generated gh-pages for `git log master -1 --pretty=short --abbrev-commit`" && \
 	git push origin gh-pages && \
-<<<<<<< HEAD
-	git checkout master \
-=======
 	git checkout master && \
->>>>>>> 02c0e721
 	git submodule update --init --recursive
 
 # Catch-all target: route all unknown targets to Sphinx using the new
