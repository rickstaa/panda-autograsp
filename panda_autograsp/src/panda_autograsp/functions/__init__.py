--- conflicted
+++ resolved
@@ -1,8 +1,4 @@
-<<<<<<< HEAD
-"""This module contains a number of functions which are used by the
-=======
 """Module containing a number of functions that are used by the
->>>>>>> cefad76c
 ``panda_autograsp`` package.
 
 .. autosummary::
@@ -14,14 +10,11 @@
    functions.draw_axis
    moveit.get_trajectory_duration
    moveit.plan_exists
-<<<<<<< HEAD
-=======
    moveit.at_joint_target
    moveit.add_collision_objects
    moveit.wait_for_state_update
    conversions.transform_stamped_2_matrix
    conversions.pose_msg_stamped_2_matrix
->>>>>>> cefad76c
 """
 
 # Import functions
