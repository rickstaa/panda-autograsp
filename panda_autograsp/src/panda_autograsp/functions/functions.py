--- conflicted
+++ resolved
@@ -73,11 +73,7 @@
         Name of the model you want to download.
     model_output : :py:obj:`str`, optional
         Path to the folder in which you want to place the downloaded models, by
-<<<<<<< HEAD
-        default MODELS_PATH
-=======
         default DEFAULT_MODELS_PATH
->>>>>>> cefad76c
     download_script_path : :py:obj:`str`, optional
         Path to the download description script, by default GQCNN_DOWNLOAD_SCRIPT_PATH
 
