Panels:
  - Class: rviz/Displays
    Help Height: 0
    Name: Displays
    Property Tree Widget:
      Expanded:
        - /PlanningScene1/Scene Robot1
        - /MotionPlanning1/Planning Request1
        - /PointCloud21
      Splitter Ratio: 0.7425600290298462
    Tree Height: 682
  - Class: rviz/Help
    Name: Help
  - Class: rviz/Views
    Expanded:
      - /Current View1
    Name: Views
    Splitter Ratio: 0.5
  - Class: rviz_visual_tools/RvizVisualToolsGui
    Name: RvizVisualToolsGui
Preferences:
  PromptSaveOnExit: true
Toolbars:
  toolButtonStyle: 2
Visualization Manager:
  Class: ""
  Displays:
    - Alpha: 0.5
      Cell Size: 1
      Class: rviz/Grid
      Color: 160; 160; 164
      Enabled: true
      Line Style:
        Line Width: 0.029999999329447746
        Value: Lines
      Name: Grid
      Normal Cell Count: 0
      Offset:
        X: 0
        Y: 0
        Z: 0
      Plane: XY
      Plane Cell Count: 10
      Reference Frame: <Fixed Frame>
      Value: true
    - Class: rviz/MarkerArray
      Enabled: true
      Marker Topic: /rviz_visual_tools
      Name: MarkerArray
      Namespaces:
        {}
      Queue Size: 100
      Value: true
    - Class: moveit_rviz_plugin/Trajectory
      Color Enabled: false
      Enabled: true
      Interrupt Display: false
      Links:
        All Links Enabled: true
        Expand Joint Details: false
        Expand Link Details: false
        Expand Tree: false
        Link Tree Style: Links in Alphabetic Order
        panda_hand:
          Alpha: 1
          Show Axes: false
          Show Trail: false
          Value: true
        panda_leftfinger:
          Alpha: 1
          Show Axes: false
          Show Trail: false
          Value: true
        panda_link0:
          Alpha: 1
          Show Axes: false
          Show Trail: false
          Value: true
        panda_link1:
          Alpha: 1
          Show Axes: false
          Show Trail: false
          Value: true
        panda_link2:
          Alpha: 1
          Show Axes: false
          Show Trail: false
          Value: true
        panda_link3:
          Alpha: 1
          Show Axes: false
          Show Trail: false
          Value: true
        panda_link4:
          Alpha: 1
          Show Axes: false
          Show Trail: false
          Value: true
        panda_link5:
          Alpha: 1
          Show Axes: false
          Show Trail: false
          Value: true
        panda_link6:
          Alpha: 1
          Show Axes: false
          Show Trail: false
          Value: true
        panda_link7:
          Alpha: 1
          Show Axes: false
          Show Trail: false
          Value: true
        panda_link8:
          Alpha: 1
          Show Axes: false
          Show Trail: false
        panda_rightfinger:
          Alpha: 1
          Show Axes: false
          Show Trail: false
          Value: true
        world:
          Alpha: 1
          Show Axes: false
          Show Trail: false
      Loop Animation: false
      Name: Trajectory
      Robot Alpha: 0.5
      Robot Color: 150; 50; 150
      Robot Description: robot_description
      Show Robot Collision: false
      Show Robot Visual: true
      Show Trail: false
      State Display Time: 0.05 s
      Trail Step Size: 1
      Trajectory Topic: /move_group/display_planned_path
      Value: true
    - Class: moveit_rviz_plugin/PlanningScene
      Enabled: true
      Move Group Namespace: ""
      Name: PlanningScene
      Planning Scene Topic: /move_group/monitored_planning_scene
      Robot Description: robot_description
      Scene Geometry:
        Scene Alpha: 0.8999999761581421
        Scene Color: 50; 230; 50
        Scene Display Time: 0.20000000298023224
        Show Scene Geometry: true
        Voxel Coloring: Z-Axis
        Voxel Rendering: Occupied Voxels
      Scene Robot:
        Attached Body Color: 150; 50; 150
        Links:
          All Links Enabled: true
          Expand Joint Details: false
          Expand Link Details: false
          Expand Tree: false
          Link Tree Style: Links in Alphabetic Order
          panda_hand:
            Alpha: 1
            Show Axes: false
            Show Trail: false
            Value: true
          panda_leftfinger:
            Alpha: 1
            Show Axes: false
            Show Trail: false
            Value: true
          panda_link0:
            Alpha: 1
            Show Axes: false
            Show Trail: false
            Value: true
          panda_link1:
            Alpha: 1
            Show Axes: false
            Show Trail: false
            Value: true
          panda_link2:
            Alpha: 1
            Show Axes: false
            Show Trail: false
            Value: true
          panda_link3:
            Alpha: 1
            Show Axes: false
            Show Trail: false
            Value: true
          panda_link4:
            Alpha: 1
            Show Axes: false
            Show Trail: false
            Value: true
          panda_link5:
            Alpha: 1
            Show Axes: false
            Show Trail: false
            Value: true
          panda_link6:
            Alpha: 1
            Show Axes: false
            Show Trail: false
            Value: true
          panda_link7:
            Alpha: 1
            Show Axes: false
            Show Trail: false
            Value: true
          panda_link8:
            Alpha: 1
            Show Axes: false
            Show Trail: false
          panda_rightfinger:
            Alpha: 1
            Show Axes: false
            Show Trail: false
            Value: true
          world:
            Alpha: 1
            Show Axes: false
            Show Trail: false
        Robot Alpha: 1
        Show Robot Collision: false
        Show Robot Visual: true
      Value: true
    - Acceleration_Scaling_Factor: 1
      Class: moveit_rviz_plugin/MotionPlanning
      Enabled: true
      Move Group Namespace: ""
      MoveIt_Allow_Approximate_IK: false
      MoveIt_Allow_External_Program: false
      MoveIt_Allow_Replanning: false
      MoveIt_Allow_Sensor_Positioning: false
      MoveIt_Goal_Tolerance: 0
      MoveIt_Planning_Attempts: 10
      MoveIt_Planning_Time: 5
      MoveIt_Use_Cartesian_Path: false
      MoveIt_Use_Constraint_Aware_IK: true
      MoveIt_Warehouse_Host: 127.0.0.1
      MoveIt_Warehouse_Port: 33829
      MoveIt_Workspace:
        Center:
          X: 0
          Y: 0
          Z: 0
        Size:
          X: 2
          Y: 2
          Z: 2
      Name: MotionPlanning
      Planned Path:
        Color Enabled: false
        Interrupt Display: false
        Links:
          All Links Enabled: true
          Expand Joint Details: false
          Expand Link Details: false
          Expand Tree: false
          Link Tree Style: Links in Alphabetic Order
          panda_hand:
            Alpha: 1
            Show Axes: false
            Show Trail: false
            Value: true
          panda_leftfinger:
            Alpha: 1
            Show Axes: false
            Show Trail: false
            Value: true
          panda_link0:
            Alpha: 1
            Show Axes: false
            Show Trail: false
            Value: true
          panda_link1:
            Alpha: 1
            Show Axes: false
            Show Trail: false
            Value: true
          panda_link2:
            Alpha: 1
            Show Axes: false
            Show Trail: false
            Value: true
          panda_link3:
            Alpha: 1
            Show Axes: false
            Show Trail: false
            Value: true
          panda_link4:
            Alpha: 1
            Show Axes: false
            Show Trail: false
            Value: true
          panda_link5:
            Alpha: 1
            Show Axes: false
            Show Trail: false
            Value: true
          panda_link6:
            Alpha: 1
            Show Axes: false
            Show Trail: false
            Value: true
          panda_link7:
            Alpha: 1
            Show Axes: false
            Show Trail: false
            Value: true
          panda_link8:
            Alpha: 1
            Show Axes: false
            Show Trail: false
          panda_rightfinger:
            Alpha: 1
            Show Axes: false
            Show Trail: false
            Value: true
          world:
            Alpha: 1
            Show Axes: false
            Show Trail: false
        Loop Animation: false
        Robot Alpha: 0.5
        Robot Color: 150; 50; 150
        Show Robot Collision: false
        Show Robot Visual: true
        Show Trail: false
        State Display Time: 0.05 s
        Trail Step Size: 1
        Trajectory Topic: /move_group/display_planned_path
      Planning Metrics:
        Payload: 1
        Show Joint Torques: false
        Show Manipulability: false
        Show Manipulability Index: false
        Show Weight Limit: false
        TextHeight: 0.07999999821186066
      Planning Request:
        Colliding Link Color: 255; 0; 0
        Goal State Alpha: 1
        Goal State Color: 250; 128; 0
        Interactive Marker Size: 0
        Joint Violation Color: 255; 0; 255
        Planning Group: panda_arm
        Query Goal State: false
        Query Start State: false
        Show Workspace: false
        Start State Alpha: 1
        Start State Color: 0; 255; 0
      Planning Scene Topic: move_group/monitored_planning_scene
      Robot Description: robot_description
      Scene Geometry:
        Scene Alpha: 0.8999999761581421
        Scene Color: 50; 230; 50
        Scene Display Time: 0.20000000298023224
        Show Scene Geometry: true
        Voxel Coloring: Z-Axis
        Voxel Rendering: Occupied Voxels
      Scene Robot:
        Attached Body Color: 150; 50; 150
        Links:
          All Links Enabled: true
          Expand Joint Details: false
          Expand Link Details: false
          Expand Tree: false
          Link Tree Style: Links in Alphabetic Order
          panda_hand:
            Alpha: 1
            Show Axes: false
            Show Trail: false
            Value: true
          panda_leftfinger:
            Alpha: 1
            Show Axes: false
            Show Trail: false
            Value: true
          panda_link0:
            Alpha: 1
            Show Axes: false
            Show Trail: false
            Value: true
          panda_link1:
            Alpha: 1
            Show Axes: false
            Show Trail: false
            Value: true
          panda_link2:
            Alpha: 1
            Show Axes: false
            Show Trail: false
            Value: true
          panda_link3:
            Alpha: 1
            Show Axes: false
            Show Trail: false
            Value: true
          panda_link4:
            Alpha: 1
            Show Axes: false
            Show Trail: false
            Value: true
          panda_link5:
            Alpha: 1
            Show Axes: false
            Show Trail: false
            Value: true
          panda_link6:
            Alpha: 1
            Show Axes: false
            Show Trail: false
            Value: true
          panda_link7:
            Alpha: 1
            Show Axes: false
            Show Trail: false
            Value: true
          panda_link8:
            Alpha: 1
            Show Axes: false
            Show Trail: false
          panda_rightfinger:
            Alpha: 1
            Show Axes: false
            Show Trail: false
            Value: true
          world:
            Alpha: 1
            Show Axes: false
            Show Trail: false
        Robot Alpha: 1
        Show Robot Collision: false
        Show Robot Visual: true
      Value: true
      Velocity_Scaling_Factor: 1
    - Class: rviz/TF
      Enabled: true
      Frame Timeout: 15
      Frames:
        All Enabled: true
        chessboard_frame:
          Value: true
        panda_hand:
          Value: true
        panda_leftfinger:
          Value: true
        panda_link0:
          Value: true
        panda_link1:
          Value: true
        panda_link2:
          Value: true
        panda_link3:
          Value: true
        panda_link4:
          Value: true
        panda_link5:
          Value: true
        panda_link6:
          Value: true
        panda_link7:
          Value: true
        panda_link8:
          Value: true
        panda_rightfinger:
          Value: true
        world:
          Value: true
      Marker Scale: 1
      Name: TF
      Show Arrows: true
      Show Axes: true
      Show Names: true
      Tree:
        world:
          panda_link0:
            chessboard_frame:
              {}
            panda_link1:
              panda_link2:
                panda_link3:
                  panda_link4:
                    panda_link5:
                      panda_link6:
                        panda_link7:
                          panda_link8:
                            panda_hand:
                              panda_leftfinger:
                                {}
                              panda_rightfinger:
                                {}
      Update Interval: 0
      Value: true
    - Alpha: 1
      Autocompute Intensity Bounds: true
      Autocompute Value Bounds:
        Max Value: 10
        Min Value: -10
        Value: true
      Axis: Z
      Channel Name: intensity
      Class: rviz/PointCloud2
      Color: 255; 255; 255
      Color Transformer: RGB8
      Decay Time: 0
      Enabled: true
      Invert Rainbow: false
      Max Color: 255; 255; 255
      Max Intensity: 4096
      Min Color: 0; 0; 0
      Min Intensity: 0
      Name: PointCloud2
      Position Transformer: XYZ
      Queue Size: 10
      Selectable: true
      Size (Pixels): 3
      Size (m): 0.009999999776482582
      Style: Flat Squares
      Topic: /kinect2/qhd/points
      Unreliable: false
      Use Fixed Frame: true
      Use rainbow: true
      Value: true
  Enabled: true
  Global Options:
    Background Color: 48; 48; 48
    Default Light: true
    Fixed Frame: panda_link0
    Frame Rate: 30
  Name: root
  Tools:
    - Class: rviz/Interact
      Hide Inactive Objects: true
    - Class: rviz/MoveCamera
    - Class: rviz/Select
    - Class: rviz_visual_tools/KeyTool
  Value: true
  Views:
    Current:
      Class: rviz/XYOrbit
      Distance: 4.983186721801758
      Enable Stereo Rendering:
        Stereo Eye Separation: 0.05999999865889549
        Stereo Focal Distance: 1
        Swap Stereo Eyes: false
        Value: false
      Focal Point:
        X: 0.11356700211763382
        Y: 0.10592000186443329
        Z: 2.2351800055275817e-7
      Focal Shape Fixed Size: true
      Focal Shape Size: 0.05000000074505806
      Invert Z Axis: false
      Name: Current View
      Near Clip Distance: 0.009999999776482582
<<<<<<< HEAD
      Pitch: 0.2502037584781647
      Target Frame: panda_link0
      Value: XYOrbit (rviz)
      Yaw: 6.264960289001465
=======
      Pitch: 0.33020371198654175
      Target Frame: panda_link0
      Value: XYOrbit (rviz)
      Yaw: 4.46496057510376
>>>>>>> 3f1e5f07
    Saved: ~
Window Geometry:
  Displays:
    collapsed: false
  Height: 995
  Help:
    collapsed: false
  Hide Left Dock: false
  Hide Right Dock: false
  MotionPlanning:
    collapsed: false
  MotionPlanning - Trajectory Slider:
    collapsed: false
  QMainWindow State: 000000ff00000000fd0000000100000000000002b900000383fc020000000ffb000000100044006900730070006c0061007900730100000040000002ec000000ce00fffffffb0000000800480065006c00700000000342000000bb0000007000fffffffb0000000a00560069006500770073000000026d000000b5000000ac00fffffffb0000000c00430061006d00650072006100000002ff000001610000000000000000fb0000001e004d006f00740069006f006e00200050006c0061006e006e0069006e00670100000374000001890000000000000000fb0000002e004d006f00740069006f006e0050006c0061006e006e0069006e00670020002d00200053006c0069006400650072010000026f000000480000000000000000fb0000001c004d006f00740069006f006e0050006c0061006e006e0069006e0067000000029400000241000001c100fffffffb00000024005200760069007a00560069007300750061006c0054006f006f006c00730047007500690100000332000000910000004600fffffffb0000001c004d006f00740069006f006e0050006c0061006e006e0069006e0067010000034f000001fb0000000000000000fb000000120020002d00200053006c006900640065007201000002df000000480000000000000000fb0000001c004d006f00740069006f006e0050006c0061006e006e0069006e0067010000032d000001fb0000000000000000fb00000044004d006f00740069006f006e0050006c0061006e006e0069006e00670020002d0020005400720061006a006500630074006f0072007900200053006c00690064006500720000000000ffffffff0000004600fffffffb0000003c005400720061006a006500630074006f007200790020002d0020005400720061006a006500630074006f0072007900200053006c00690064006500720000000000ffffffff0000004600fffffffb000000280020002d0020005400720061006a006500630074006f0072007900200053006c00690064006500720000000000ffffffff0000000000000000fb0000001c004d006f00740069006f006e0050006c0061006e006e0069006e006701000001dd000001f20000000000000000000004c10000038300000001000000020000000100000002fc0000000100000002000000010000000a0054006f006f006c00730100000000ffffffff0000000000000000
  RvizVisualToolsGui:
    collapsed: false
  Trajectory - Trajectory Slider:
    collapsed: false
  Views:
    collapsed: false
  Width: 1920
  X: 0
  Y: 0<|MERGE_RESOLUTION|>--- conflicted
+++ resolved
@@ -554,17 +554,10 @@
       Invert Z Axis: false
       Name: Current View
       Near Clip Distance: 0.009999999776482582
-<<<<<<< HEAD
-      Pitch: 0.2502037584781647
-      Target Frame: panda_link0
-      Value: XYOrbit (rviz)
-      Yaw: 6.264960289001465
-=======
       Pitch: 0.33020371198654175
       Target Frame: panda_link0
       Value: XYOrbit (rviz)
       Yaw: 4.46496057510376
->>>>>>> 3f1e5f07
     Saved: ~
 Window Geometry:
   Displays:
