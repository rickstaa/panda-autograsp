#!/usr/bin/env python
"""This node set up a number of grasp computation services. These services
can be used used to compute a grasp pose out of RBG-D image data. It uses the
:py:class:`GraspPlannerROS` class to do this. The services that are
set up by the ``grasp_planner_server`` node are listed below:

Services:
----------------

    - gqcnn_grasp_planner: Computes a grasp pose out of RGB-D images.
    - gqcnn_grasp_planner_bounding_box: Also computes the grasp but allows
      you to supply a bounding box.
    - gqcnn_grasp_planner_segmask: Also computes the grasp but allows you to
      supply a segmask.
"""

# Main python packages
import json
import sys
import os
from gqcnn.utils import GripperMode

from gqcnn.grasping import (
    CrossEntropyRobustGraspingPolicy,
    FullyConvolutionalGraspingPolicyParallelJaw,
    FullyConvolutionalGraspingPolicySuction,
)
from autolab_core import YamlConfig

# ROS python packages
import rospy
from rospy.exceptions import ROSException
from cv_bridge import CvBridge
from gqcnn.srv import GQCNNGraspPlannerBoundingBox, GQCNNGraspPlannerSegmask

# ROS messages and services
from sensor_msgs.msg import Image
from tf2_geometry_msgs import PoseStamped  # Needed because we use tf2

# Panda_autograsp modules, msgs and srvs
from panda_autograsp.functions import download_model
from panda_autograsp.srv import GQCNNGraspPlanner
from panda_autograsp.grasp_planners import GraspPlannerROS

#################################################
# Main script ###################################
#################################################
<<<<<<< HEAD
class GraspPlanner(object):
    """Class used to compute the grasp pose out of the RGB-D data.

    Attributes
    -----------

        cfg : :py:obj:`YamlConfig`
            The grasp ``yaml`` configuration file.
        grasping_policy : :py:obj:`CrossEntropyRobustGraspingPolicy`
            The grasp policy.
        min_width: :py:obj:`int`
            The minimum allowed image width.
        min_height : :py:obj:`int`
            The minimum allowed image height.
    """

    def __init__(self, cfg, cv_bridge, grasping_policy, grasp_pose_publisher):
        """

        Parameters
        ----------
        cfg : dict
            Dictionary of configuration parameters.
        cv_bridge: :py:obj:`CvBridge`
            ROS `CvBridge`.
        grasping_policy: :py:obj:`GraspingPolicy`
            Grasping policy to use.
        grasp_pose_publisher: :py:obj:`Publisher`
        """
        self.cfg = cfg
        self._cv_bridge = cv_bridge
        self.grasping_policy = grasping_policy
        self._grasp_pose_publisher = grasp_pose_publisher

        # Set minimum input dimensions.
        pad = max(
            math.ceil(
                np.sqrt(2) * (float(self.cfg["policy"]["metric"]["crop_width"]) / 2)
            ),
            math.ceil(
                np.sqrt(2) * (float(self.cfg["policy"]["metric"]["crop_height"]) / 2)
            ),
        )
        self.min_width = 2 * pad + self.cfg["policy"]["metric"]["crop_width"]
        self.min_height = 2 * pad + self.cfg["policy"]["metric"]["crop_height"]

        # Initialize image publisher
        self._image_pub = rospy.Publisher("grasp_image", Image, queue_size=10)

    def read_images(self, req):
        """Retreibes the input images from a ROS service request.

        Parameters
        ---------
        req: :py:obj:`ROS ServiceRequest`
            ROS ServiceRequest for grasp planner service.
        """

        # Get the raw depth and color images as ROS `Image` objects
        raw_color = req.color_image
        raw_depth = req.depth_image

        # Get the raw camera info as ROS `CameraInfo`
        raw_camera_info = req.camera_info

        # Wrap the camera info in a BerkeleyAutomation/perception
        # `CameraIntrinsics` object.
        camera_intr = CameraIntrinsics(
            raw_camera_info.header.frame_id,
            raw_camera_info.K[0],
            raw_camera_info.K[4],
            raw_camera_info.K[2],
            raw_camera_info.K[5],
            raw_camera_info.K[1],
            raw_camera_info.height,
            raw_camera_info.width,
        )

        # Create wrapped BerkeleyAutomation/perception RGB and depth images
        try:
            color_im = ColorImage(
                self._cv_bridge.imgmsg_to_cv2(raw_color, "rgb8"),
                frame=camera_intr.frame,
            )
            depth_im = DepthImage(
                self._cv_bridge.imgmsg_to_cv2(
                    raw_depth, desired_encoding="passthrough"
                ),
                frame=camera_intr.frame,
            )
        except CvBridgeError as cv_bridge_exception:
            rospy.logerr(cv_bridge_exception)

        # Check image sizes
        if color_im.height != depth_im.height or color_im.width != depth_im.width:
            msg = (
                "Color image and depth image must be the same shape! Color"
                " is %d x %d but depth is %d x %d"
            ) % (color_im.height, color_im.width, depth_im.height, depth_im.width)
            rospy.logerr(msg)
            raise rospy.ServiceException(msg)
        if color_im.height < self.min_height or color_im.width < self.min_width:
            msg = (
                "Color image is too small! Must be at least %d x %d"
                " resolution but the requested image is only %d x %d"
            ) % (self.min_height, self.min_width, color_im.height, color_im.width)
            rospy.logerr(msg)
            raise rospy.ServiceException(msg)

        # Return sensor data
        return color_im, depth_im, camera_intr

    def plan_grasp(self, req):
        """Grasp planner request handler.

        Parameters
        ---------
        req: :py:obj:`ROS ServiceRequest`
            ROS `ServiceRequest` for grasp planner service.
        """

        # Retrieve sensor data from the request
        color_im, depth_im, camera_intr = self.read_images(req)

        # Call main grasp computation function
        return self._plan_grasp(color_im, depth_im, camera_intr)

    def plan_grasp_bb(self, req):
        """Grasp planner request handler.

        Parameters
        ---------
        req: :py:obj:`ROS ServiceRequest`
            `ROS ServiceRequest` for grasp planner service.
        """

        # Retrieve sensor data from the request
        color_im, depth_im, camera_intr = self.read_images(req)

        # Call main grasp computation function
        return self._plan_grasp(
            color_im, depth_im, camera_intr, bounding_box=req.bounding_box
        )

    def plan_grasp_segmask(self, req):
        """Grasp planner request handler.

        Parameters
        ---------
        req: :py:obj:`ROS ServiceRequest`
            ROS `ServiceRequest` for grasp planner service.
        """
        color_im, depth_im, camera_intr = self.read_images(req)
        raw_segmask = req.segmask

        # Create segmask
        try:
            segmask = BinaryImage(
                self._cv_bridge.imgmsg_to_cv2(
                    raw_segmask, desired_encoding="passthrough"
                ),
                frame=camera_intr.frame,
            )
        except CvBridgeError as cv_bridge_exception:
            rospy.logerr(cv_bridge_exception)

        # Validate image size
        if color_im.height != segmask.height or color_im.width != segmask.width:
            msg = (
                "Images and segmask must be the same shape! Color image is"
                " %d x %d but segmask is %d x %d"
            ) % (color_im.height, color_im.width, segmask.height, segmask.width)
            rospy.logerr(msg)
            raise rospy.ServiceException(msg)

        # Call main grasp computation function
        return self._plan_grasp(color_im, depth_im, camera_intr, segmask=segmask)

    def _plan_grasp(
        self, color_im, depth_im, camera_intr, bounding_box=None, segmask=None
    ):
        """Grasp planner request handler.

        Parameters
        ---------
        req: :py:obj:`ROS ServiceRequest`
            ROS `ServiceRequest` for grasp planner service.
        """
        rospy.loginfo("Planning Grasp")

        # Inpaint images
        color_im = color_im.inpaint(rescale_factor=self.cfg["inpaint_rescale_factor"])
        depth_im = depth_im.inpaint(rescale_factor=self.cfg["inpaint_rescale_factor"])

        # Init segmask
        if segmask is None:
            segmask = BinaryImage(
                255 * np.ones(depth_im.shape).astype(np.uint8), frame=color_im.frame
            )

        # Visualize
        if self.cfg["vis"]["figs"]["color_image"]:
            vis.imshow(color_im)
            vis.show()
        if self.cfg["vis"]["figs"]["depth_image"]:
            vis.imshow(depth_im)
            vis.show()
        if self.cfg["vis"]["figs"]["segmask"] and segmask is not None:
            vis.imshow(segmask)
            vis.show()

        # Aggregate color and depth images into a single
        # BerkeleyAutomation/perception `RgbdImage`.
        rgbd_im = RgbdImage.from_color_and_depth(color_im, depth_im)

        # Mask bounding box.
        if bounding_box is not None:

            # Calc bb parameters.
            min_x = bounding_box.minX
            min_y = bounding_box.minY
            max_x = bounding_box.maxX
            max_y = bounding_box.maxY

            # Contain box to image->don't let it exceed image height/width
            # bounds.
            if min_x < 0:
                min_x = 0
            if min_y < 0:
                min_y = 0
            if max_x > rgbd_im.width:
                max_x = rgbd_im.width
            if max_y > rgbd_im.height:
                max_y = rgbd_im.height

            # Mask.
            bb_segmask_arr = np.zeros([rgbd_im.height, rgbd_im.width])
            bb_segmask_arr[min_y:max_y, min_x:max_x] = 255
            bb_segmask = BinaryImage(bb_segmask_arr.astype(np.uint8), segmask.frame)
            segmask = segmask.mask_binary(bb_segmask)

        # Visualize.
        if self.cfg["vis"]["figs"]["rgbd_state"]:
            masked_rgbd_im = rgbd_im.mask_binary(segmask)
            vis.figure()
            vis.subplot(1, 2, 1)
            vis.imshow(masked_rgbd_im.color)
            vis.subplot(1, 2, 2)
            vis.imshow(masked_rgbd_im.depth)
            vis.show()

        # Create an `RgbdImageState` with the cropped `RgbdImage` and
        # `CameraIntrinsics`.
        rgbd_state = RgbdImageState(rgbd_im, camera_intr, segmask=segmask)
=======
if __name__ == "__main__":
>>>>>>> cefad76c

    # Read panda_autograsp configuration file
    MAIN_CFG = YamlConfig(
        os.path.abspath(
            os.path.join(
                os.path.dirname(os.path.realpath(__file__)), "../cfg/main_config.yaml"
            )
<<<<<<< HEAD

    def execute_policy(
        self, rgbd_image_state, grasping_policy, grasp_pose_publisher, pose_frame
    ):
        """Executes a grasping policy on an `RgbdImageState`.

        Parameters
        ----------
        rgbd_image_state: :py:obj:`RgbdImageState`
            `RgbdImageState` from BerkeleyAutomation/perception to encapsulate
            depth and color image along with camera intrinsics.
        grasping_policy: :py:obj:`GraspingPolicy`
            Grasping policy to use.
        grasp_pose_publisher: :py:obj:`Publisher`
            ROS publisher to publish pose of planned grasp for visualization.
        pose_frame: :py:obj:`str`
            Frame of reference to publish pose in.
        """
        # Execute the policy"s action.
        grasp_planning_start_time = time.time()
        grasp = grasping_policy(rgbd_image_state)

        # Create `GQCNNGrasp` return msg and populate it.
        gqcnn_grasp = GQCNNGrasp()
        gqcnn_grasp.q_value = grasp.q_value
        gqcnn_grasp.pose = grasp.grasp.pose().pose_msg
        if isinstance(grasp.grasp, Grasp2D):
            gqcnn_grasp.grasp_type = GQCNNGrasp.PARALLEL_JAW
        elif isinstance(grasp.grasp, SuctionPoint2D):
            gqcnn_grasp.grasp_type = GQCNNGrasp.SUCTION
        else:
            rospy.logerr("Grasp type not supported!")
            raise rospy.ServiceException("Grasp type not supported!")

        # Store grasp representation in image space.
        gqcnn_grasp.center_px[0] = grasp.grasp.center[0]
        gqcnn_grasp.center_px[1] = grasp.grasp.center[1]
        gqcnn_grasp.angle = grasp.grasp.angle
        gqcnn_grasp.depth = grasp.grasp.depth
        gqcnn_grasp.gripper_width = grasp.grasp.width
        gqcnn_grasp.thumbnail = grasp.image.rosmsg

        # Create and publish the pose alone for easy visualization of grasp
        # pose in Rviz.
        pose_stamped = PoseStamped()
        pose_stamped.pose = grasp.grasp.pose().pose_msg
        header = Header()
        header.stamp = rospy.Time.now()
        header.frame_id = pose_frame
        pose_stamped.header = header
        grasp_pose_publisher.publish(pose_stamped)

        # Return `GQCNNGrasp` msg.
        rospy.loginfo(
            "Total grasp planning time: "
            + str(time.time() - grasp_planning_start_time)
            + " secs."
=======
>>>>>>> cefad76c
        )
    )

    # Get settings out of main_cfg
    DEFAULT_SOLUTION = MAIN_CFG["main"]["solution"]
    DEFAULT_MODEL = MAIN_CFG["grasp_detection"][DEFAULT_SOLUTION]["defaults"]["model"]
    MODELS_PATH = os.path.abspath(
        os.path.join(
            os.path.dirname(os.path.realpath(__file__)),
            "..",
            MAIN_CFG["main"]["models_dir"],
        )
    )
    DOWNLOAD_SCRIPT_PATH = os.path.abspath(
        os.path.join(
            os.path.dirname(os.path.realpath(__file__)),
            "../..",
            "gqcnn/scripts/downloads/models/download_models.sh",
        )
    )

    # Initialize the ROS node
    rospy.init_node("grasp_planner_server")

    # Initialize `CvBridge`
    cv_bridge = CvBridge()

    # Get private parameters specified in the launch file
    try:
        model_name = rospy.get_param("~model_name")
    except KeyError:
        model_name = DEFAULT_MODEL
    try:
        model_dir = rospy.get_param("~model_dir")
    except KeyError:
        model_dir = os.path.abspath(os.path.join(MODELS_PATH, model_name))

    # Check if fully connected GQCNN is requested
    fully_conv = (
        "fully_conv"
        == MAIN_CFG["grasp_detection"]["gqcnn"]["parameters"]["available"][model_name]
    )

    # Download CNN model if not present
    model_dir = os.path.join(MODELS_PATH, model_name)
    if not os.path.exists(model_dir):
        rospy.logwarn(
            "The " + model_name + " model was not found in the models"
            " folder. This model is required"
            "to continue."
        )
        while True:
            prompt_result = input("Do you want to download this model now? [Y/n] ")
            # Check user input #
            # If yes download sample
            if prompt_result.lower() in ["y", "yes"]:
                val = download_model(model_name, MODELS_PATH, DOWNLOAD_SCRIPT_PATH)
                if not val == 0:  # Check if download was successful
                    shutdown_msg = (
                        "Shutting down %s node because grasp model could not"
                        "downloaded." % (model_name)
                    )
                    rospy.logwarn(shutdown_msg)
                    sys.exit(0)
                else:
                    break
            elif prompt_result.lower() in ["n", "no"]:
                shutdown_msg = (
                    "Shutting down %s node because grasp model is not downloaded."
                    % (model_name)
                )
                rospy.logwarn(shutdown_msg)
                sys.exit(0)
            elif prompt_result == "":
                download_model(model_name, MODELS_PATH, DOWNLOAD_SCRIPT_PATH)
                if not val == 0:  # Check if download was successful
                    shutdown_msg = (
                        "Shutting down %s node because grasp model could not "
                        "downloaded." % (model_name)
                    )
                    rospy.logwarn(shutdown_msg)
                    sys.exit(0)
                else:
                    break
            else:
                print(
                    prompt_result + " is not a valid response please answer"
                    "with Y or N to continue."
                )

    # Retrieve model related configuration values
    model_config = json.load(open(os.path.join(model_dir, "config.json"), "r"))
    try:
        gqcnn_config = model_config["gqcnn"]
        gripper_mode = gqcnn_config["gripper_mode"]
    except KeyError:
        gqcnn_config = model_config["gqcnn_config"]
        input_data_mode = gqcnn_config["input_data_mode"]
        if input_data_mode == "tf_image":
            gripper_mode = GripperMode.LEGACY_PARALLEL_JAW
        elif input_data_mode == "tf_image_suction":
            gripper_mode = GripperMode.LEGACY_SUCTION
        elif input_data_mode == "suction":
            gripper_mode = GripperMode.SUCTION
        elif input_data_mode == "multi_suction":
            gripper_mode = GripperMode.MULTI_SUCTION
        elif input_data_mode == "parallel_jaw":
            gripper_mode = GripperMode.PARALLEL_JAW
        else:
            raise ValueError(
                "Input data mode {} not supported!".format(input_data_mode)
            )

    # Get the policy based config parameters
    if (
        gripper_mode == GripperMode.LEGACY_PARALLEL_JAW
        or gripper_mode == GripperMode.PARALLEL_JAW
    ):

        # Check if fully connected is requested
        if fully_conv:
            # Read policy config
            config_filename = os.path.abspath(
                os.path.join(
                    os.path.dirname(os.path.realpath(__file__)),
                    "../..",
                    "gqcnn/cfg/examples/fc_gqcnn_pj.yaml",
                )
            )
        else:

            # Read policy config
            config_filename = os.path.abspath(
                os.path.join(
                    os.path.dirname(os.path.realpath(__file__)),
                    "../..",
                    "gqcnn/cfg/examples/gqcnn_pj.yaml",
                )
            )
    elif (
        gripper_mode == GripperMode.LEGACY_SUCTION
        or gripper_mode == GripperMode.SUCTION
    ):

        # Check if fully connected is requested
        if fully_conv:
            # Read policy config
            config_filename = os.path.abspath(
                os.path.join(
                    os.path.dirname(os.path.realpath(__file__)),
                    "../..",
                    "gqcnn/cfg/examples/fc_gqcnn_suction.yaml",
                )
            )
        else:

            # Read policy config
            config_filename = os.path.abspath(
                os.path.join(
                    os.path.dirname(os.path.realpath(__file__)),
                    "../..",
                    "gqcnn/cfg/examples/gqcnn_suction.yaml",
                )
            )
    else:
        rospy.logwarn(
            "The %s gripper is not yet implemented. "
            "Please change the gripper mode and try again." % (gripper_mode)
        )
        sys.exit(0)

    # Get CNN and Policy files
    cfg = YamlConfig(config_filename)
    policy_cfg = cfg["policy"]
    policy_cfg["metric"]["gqcnn_model"] = model_dir

    # Get one image message to get the image size
    try:
        rospy.logdebug("Retrieving depth image size...")
        depth_img_msg = rospy.wait_for_message(
            "image_depth_rect_32FC1", Image, timeout=5
        )
        policy_cfg["metric"]["fully_conv_gqcnn_config"][
            "im_height"
        ] = depth_img_msg.height
        policy_cfg["metric"]["fully_conv_gqcnn_config"][
            "im_width"
        ] = depth_img_msg.width
        rospy.logdebug(
            "Depth image size: %ix%i"
            % (
                policy_cfg["metric"]["fully_conv_gqcnn_config"]["im_height"],
                policy_cfg["metric"]["fully_conv_gqcnn_config"]["im_width"],
            )
        )
    except ROSException:  # If timed out set defaults
        rospy.logdebug("Image size could not be retrieved used defaults instead.")
        rospy.logdebug(
            "Depth image size: %ix%i"
            % (
                policy_cfg["metric"]["fully_conv_gqcnn_config"]["im_height"],
                policy_cfg["metric"]["fully_conv_gqcnn_config"]["im_width"],
            )
        )

    # Add main policy values to the GQCNN based cfg. This allows
    # us to add and overwrite to the original GQCNN config file
    cfg.update(MAIN_CFG)
    cfg["policy"]["gripper_width"] = MAIN_CFG["robot"][
        "gripper_width"
    ]  # Update gripper width
    cfg["policy"]["metric"]["crop_width"]

    # Create publisher to publish pose of final grasp
    grasp_pose_publisher = rospy.Publisher(
        "gqcnn_grasp/pose", PoseStamped, queue_size=10
    )

    # Create grasping policy
    grasp_policy_type = policy_cfg["type"]
    rospy.loginfo("Creating %s grasping Policy..." % grasp_policy_type)
    try:
        if fully_conv:
            if "pj" in model_name.lower():
                grasping_policy = FullyConvolutionalGraspingPolicyParallelJaw(
                    policy_cfg
                )
            elif "suction" in model_name.lower():
                grasping_policy = FullyConvolutionalGraspingPolicySuction(policy_cfg)
        elif (
            "cross_entropy"
            == MAIN_CFG["grasp_detection"]["gqcnn"]["parameters"]["available"][
                model_name
            ]
        ):
            grasping_policy = CrossEntropyRobustGraspingPolicy(policy_cfg)
    except KeyError:
        rospy.loginfo(
            "The %s model of the %s policy is not yet implemented."
            % (model_name, "gqcnn")
        )
        sys.exit(0)

    # Display policy succes message
    rospy.loginfo(
        "%s grasping policy created successfully." % grasp_policy_type.capitalize()
    )

    # Create a grasp planner
    grasp_planner = GraspPlannerROS(
        cfg, cv_bridge, grasping_policy, grasp_pose_publisher
    )

    # Initialize the ROS services
    grasp_planning_service = rospy.Service(
        "gqcnn_grasp_planner", GQCNNGraspPlanner, grasp_planner.plan_grasp
    )
    grasp_planning_service_bb = rospy.Service(
        "gqcnn_grasp_planner_bounding_box",
        GQCNNGraspPlannerBoundingBox,
        grasp_planner.plan_grasp_bb,
    )
    grasp_planning_service_segmask = rospy.Service(
        "gqcnn_grasp_planner_segmask",
        GQCNNGraspPlannerSegmask,
        grasp_planner.plan_grasp_segmask,
    )
    rospy.loginfo("Grasping Policy Initialized")

    # Spin forever
    rospy.spin()<|MERGE_RESOLUTION|>--- conflicted
+++ resolved
@@ -45,264 +45,7 @@
 #################################################
 # Main script ###################################
 #################################################
-<<<<<<< HEAD
-class GraspPlanner(object):
-    """Class used to compute the grasp pose out of the RGB-D data.
-
-    Attributes
-    -----------
-
-        cfg : :py:obj:`YamlConfig`
-            The grasp ``yaml`` configuration file.
-        grasping_policy : :py:obj:`CrossEntropyRobustGraspingPolicy`
-            The grasp policy.
-        min_width: :py:obj:`int`
-            The minimum allowed image width.
-        min_height : :py:obj:`int`
-            The minimum allowed image height.
-    """
-
-    def __init__(self, cfg, cv_bridge, grasping_policy, grasp_pose_publisher):
-        """
-
-        Parameters
-        ----------
-        cfg : dict
-            Dictionary of configuration parameters.
-        cv_bridge: :py:obj:`CvBridge`
-            ROS `CvBridge`.
-        grasping_policy: :py:obj:`GraspingPolicy`
-            Grasping policy to use.
-        grasp_pose_publisher: :py:obj:`Publisher`
-        """
-        self.cfg = cfg
-        self._cv_bridge = cv_bridge
-        self.grasping_policy = grasping_policy
-        self._grasp_pose_publisher = grasp_pose_publisher
-
-        # Set minimum input dimensions.
-        pad = max(
-            math.ceil(
-                np.sqrt(2) * (float(self.cfg["policy"]["metric"]["crop_width"]) / 2)
-            ),
-            math.ceil(
-                np.sqrt(2) * (float(self.cfg["policy"]["metric"]["crop_height"]) / 2)
-            ),
-        )
-        self.min_width = 2 * pad + self.cfg["policy"]["metric"]["crop_width"]
-        self.min_height = 2 * pad + self.cfg["policy"]["metric"]["crop_height"]
-
-        # Initialize image publisher
-        self._image_pub = rospy.Publisher("grasp_image", Image, queue_size=10)
-
-    def read_images(self, req):
-        """Retreibes the input images from a ROS service request.
-
-        Parameters
-        ---------
-        req: :py:obj:`ROS ServiceRequest`
-            ROS ServiceRequest for grasp planner service.
-        """
-
-        # Get the raw depth and color images as ROS `Image` objects
-        raw_color = req.color_image
-        raw_depth = req.depth_image
-
-        # Get the raw camera info as ROS `CameraInfo`
-        raw_camera_info = req.camera_info
-
-        # Wrap the camera info in a BerkeleyAutomation/perception
-        # `CameraIntrinsics` object.
-        camera_intr = CameraIntrinsics(
-            raw_camera_info.header.frame_id,
-            raw_camera_info.K[0],
-            raw_camera_info.K[4],
-            raw_camera_info.K[2],
-            raw_camera_info.K[5],
-            raw_camera_info.K[1],
-            raw_camera_info.height,
-            raw_camera_info.width,
-        )
-
-        # Create wrapped BerkeleyAutomation/perception RGB and depth images
-        try:
-            color_im = ColorImage(
-                self._cv_bridge.imgmsg_to_cv2(raw_color, "rgb8"),
-                frame=camera_intr.frame,
-            )
-            depth_im = DepthImage(
-                self._cv_bridge.imgmsg_to_cv2(
-                    raw_depth, desired_encoding="passthrough"
-                ),
-                frame=camera_intr.frame,
-            )
-        except CvBridgeError as cv_bridge_exception:
-            rospy.logerr(cv_bridge_exception)
-
-        # Check image sizes
-        if color_im.height != depth_im.height or color_im.width != depth_im.width:
-            msg = (
-                "Color image and depth image must be the same shape! Color"
-                " is %d x %d but depth is %d x %d"
-            ) % (color_im.height, color_im.width, depth_im.height, depth_im.width)
-            rospy.logerr(msg)
-            raise rospy.ServiceException(msg)
-        if color_im.height < self.min_height or color_im.width < self.min_width:
-            msg = (
-                "Color image is too small! Must be at least %d x %d"
-                " resolution but the requested image is only %d x %d"
-            ) % (self.min_height, self.min_width, color_im.height, color_im.width)
-            rospy.logerr(msg)
-            raise rospy.ServiceException(msg)
-
-        # Return sensor data
-        return color_im, depth_im, camera_intr
-
-    def plan_grasp(self, req):
-        """Grasp planner request handler.
-
-        Parameters
-        ---------
-        req: :py:obj:`ROS ServiceRequest`
-            ROS `ServiceRequest` for grasp planner service.
-        """
-
-        # Retrieve sensor data from the request
-        color_im, depth_im, camera_intr = self.read_images(req)
-
-        # Call main grasp computation function
-        return self._plan_grasp(color_im, depth_im, camera_intr)
-
-    def plan_grasp_bb(self, req):
-        """Grasp planner request handler.
-
-        Parameters
-        ---------
-        req: :py:obj:`ROS ServiceRequest`
-            `ROS ServiceRequest` for grasp planner service.
-        """
-
-        # Retrieve sensor data from the request
-        color_im, depth_im, camera_intr = self.read_images(req)
-
-        # Call main grasp computation function
-        return self._plan_grasp(
-            color_im, depth_im, camera_intr, bounding_box=req.bounding_box
-        )
-
-    def plan_grasp_segmask(self, req):
-        """Grasp planner request handler.
-
-        Parameters
-        ---------
-        req: :py:obj:`ROS ServiceRequest`
-            ROS `ServiceRequest` for grasp planner service.
-        """
-        color_im, depth_im, camera_intr = self.read_images(req)
-        raw_segmask = req.segmask
-
-        # Create segmask
-        try:
-            segmask = BinaryImage(
-                self._cv_bridge.imgmsg_to_cv2(
-                    raw_segmask, desired_encoding="passthrough"
-                ),
-                frame=camera_intr.frame,
-            )
-        except CvBridgeError as cv_bridge_exception:
-            rospy.logerr(cv_bridge_exception)
-
-        # Validate image size
-        if color_im.height != segmask.height or color_im.width != segmask.width:
-            msg = (
-                "Images and segmask must be the same shape! Color image is"
-                " %d x %d but segmask is %d x %d"
-            ) % (color_im.height, color_im.width, segmask.height, segmask.width)
-            rospy.logerr(msg)
-            raise rospy.ServiceException(msg)
-
-        # Call main grasp computation function
-        return self._plan_grasp(color_im, depth_im, camera_intr, segmask=segmask)
-
-    def _plan_grasp(
-        self, color_im, depth_im, camera_intr, bounding_box=None, segmask=None
-    ):
-        """Grasp planner request handler.
-
-        Parameters
-        ---------
-        req: :py:obj:`ROS ServiceRequest`
-            ROS `ServiceRequest` for grasp planner service.
-        """
-        rospy.loginfo("Planning Grasp")
-
-        # Inpaint images
-        color_im = color_im.inpaint(rescale_factor=self.cfg["inpaint_rescale_factor"])
-        depth_im = depth_im.inpaint(rescale_factor=self.cfg["inpaint_rescale_factor"])
-
-        # Init segmask
-        if segmask is None:
-            segmask = BinaryImage(
-                255 * np.ones(depth_im.shape).astype(np.uint8), frame=color_im.frame
-            )
-
-        # Visualize
-        if self.cfg["vis"]["figs"]["color_image"]:
-            vis.imshow(color_im)
-            vis.show()
-        if self.cfg["vis"]["figs"]["depth_image"]:
-            vis.imshow(depth_im)
-            vis.show()
-        if self.cfg["vis"]["figs"]["segmask"] and segmask is not None:
-            vis.imshow(segmask)
-            vis.show()
-
-        # Aggregate color and depth images into a single
-        # BerkeleyAutomation/perception `RgbdImage`.
-        rgbd_im = RgbdImage.from_color_and_depth(color_im, depth_im)
-
-        # Mask bounding box.
-        if bounding_box is not None:
-
-            # Calc bb parameters.
-            min_x = bounding_box.minX
-            min_y = bounding_box.minY
-            max_x = bounding_box.maxX
-            max_y = bounding_box.maxY
-
-            # Contain box to image->don't let it exceed image height/width
-            # bounds.
-            if min_x < 0:
-                min_x = 0
-            if min_y < 0:
-                min_y = 0
-            if max_x > rgbd_im.width:
-                max_x = rgbd_im.width
-            if max_y > rgbd_im.height:
-                max_y = rgbd_im.height
-
-            # Mask.
-            bb_segmask_arr = np.zeros([rgbd_im.height, rgbd_im.width])
-            bb_segmask_arr[min_y:max_y, min_x:max_x] = 255
-            bb_segmask = BinaryImage(bb_segmask_arr.astype(np.uint8), segmask.frame)
-            segmask = segmask.mask_binary(bb_segmask)
-
-        # Visualize.
-        if self.cfg["vis"]["figs"]["rgbd_state"]:
-            masked_rgbd_im = rgbd_im.mask_binary(segmask)
-            vis.figure()
-            vis.subplot(1, 2, 1)
-            vis.imshow(masked_rgbd_im.color)
-            vis.subplot(1, 2, 2)
-            vis.imshow(masked_rgbd_im.depth)
-            vis.show()
-
-        # Create an `RgbdImageState` with the cropped `RgbdImage` and
-        # `CameraIntrinsics`.
-        rgbd_state = RgbdImageState(rgbd_im, camera_intr, segmask=segmask)
-=======
 if __name__ == "__main__":
->>>>>>> cefad76c
 
     # Read panda_autograsp configuration file
     MAIN_CFG = YamlConfig(
@@ -310,66 +53,6 @@
             os.path.join(
                 os.path.dirname(os.path.realpath(__file__)), "../cfg/main_config.yaml"
             )
-<<<<<<< HEAD
-
-    def execute_policy(
-        self, rgbd_image_state, grasping_policy, grasp_pose_publisher, pose_frame
-    ):
-        """Executes a grasping policy on an `RgbdImageState`.
-
-        Parameters
-        ----------
-        rgbd_image_state: :py:obj:`RgbdImageState`
-            `RgbdImageState` from BerkeleyAutomation/perception to encapsulate
-            depth and color image along with camera intrinsics.
-        grasping_policy: :py:obj:`GraspingPolicy`
-            Grasping policy to use.
-        grasp_pose_publisher: :py:obj:`Publisher`
-            ROS publisher to publish pose of planned grasp for visualization.
-        pose_frame: :py:obj:`str`
-            Frame of reference to publish pose in.
-        """
-        # Execute the policy"s action.
-        grasp_planning_start_time = time.time()
-        grasp = grasping_policy(rgbd_image_state)
-
-        # Create `GQCNNGrasp` return msg and populate it.
-        gqcnn_grasp = GQCNNGrasp()
-        gqcnn_grasp.q_value = grasp.q_value
-        gqcnn_grasp.pose = grasp.grasp.pose().pose_msg
-        if isinstance(grasp.grasp, Grasp2D):
-            gqcnn_grasp.grasp_type = GQCNNGrasp.PARALLEL_JAW
-        elif isinstance(grasp.grasp, SuctionPoint2D):
-            gqcnn_grasp.grasp_type = GQCNNGrasp.SUCTION
-        else:
-            rospy.logerr("Grasp type not supported!")
-            raise rospy.ServiceException("Grasp type not supported!")
-
-        # Store grasp representation in image space.
-        gqcnn_grasp.center_px[0] = grasp.grasp.center[0]
-        gqcnn_grasp.center_px[1] = grasp.grasp.center[1]
-        gqcnn_grasp.angle = grasp.grasp.angle
-        gqcnn_grasp.depth = grasp.grasp.depth
-        gqcnn_grasp.gripper_width = grasp.grasp.width
-        gqcnn_grasp.thumbnail = grasp.image.rosmsg
-
-        # Create and publish the pose alone for easy visualization of grasp
-        # pose in Rviz.
-        pose_stamped = PoseStamped()
-        pose_stamped.pose = grasp.grasp.pose().pose_msg
-        header = Header()
-        header.stamp = rospy.Time.now()
-        header.frame_id = pose_frame
-        pose_stamped.header = header
-        grasp_pose_publisher.publish(pose_stamped)
-
-        # Return `GQCNNGrasp` msg.
-        rospy.loginfo(
-            "Total grasp planning time: "
-            + str(time.time() - grasp_planning_start_time)
-            + " secs."
-=======
->>>>>>> cefad76c
         )
     )
 
