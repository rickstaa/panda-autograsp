#!/usr/bin/env python
"""This is the main node of the panda_autograsp autonomous grasping solution.
This node is responsible for the communication between the
:py:mod:`panda_autograsp_cli` command line interface (CLI)
and the other components of the ``panda_autograsp`` solution.
It sets up a number of services which can be called from the
:py:mod:`panda_autograsp_cli` script. It uses the
:py:class:`PandaAutograspServer` to do this. The services that are
set up by the ``panda_autograsp_server`` node are listed below:

**Services:**

    - gqcnn_grasp_planner: Computes a grasp pose out of RGB-D images
    - gqcnn_grasp_planner_bounding_box: Also computes the grasp but allows you to supply a bounding box.
    - gqcnn_grasp_planner_segmask: Also computes the grasp but allows you to supply a segmask.
"""

# Make script both python2 and python3 compatible
from __future__ import absolute_import
from __future__ import division
from __future__ import print_function

try:
    input = raw_input
except NameError:
    pass

# Import ROS packages
import rospy

# Panda_autograsp modules, msgs and srvs
<<<<<<< HEAD
from panda_autograsp.srv import (
    ComputeGrasp,
    PlanGrasp,
    PlanToPoint,
    VisualizePlan,
    VisualizeGrasp,
    ExecutePlan,
    ExecuteGrasp,
    CalibrateSensor,
    SetSensorPose,
    SetGripperWidth,
    SetGripperOpen,
    SetGripperClosed,
    PlanPlace,
    PlanToPath,
    GQCNNGraspPlanner
)

#################################################
# Script settings ###############################
#################################################
CALIB_TRY_DURATION = 30  # [s]

###############################
# Chessboard settings #########
###############################
# TODO: Get from config
# Big board
criteria = (
    cv2.TERM_CRITERIA_EPS + cv2.TERM_CRITERIA_MAX_ITER,
    30,
    0.001,
)  # termination criteria

# Small Board
N_FRAMES = 10  # Take the mean over N_frames
N_ROWS = 5  # Inner chessboard rows
N_COLMNS = 7  # Inner chessboard columns
SQUARE_SIZE = 30  # [mm] The square size of a chessboard square

#################################################
# Aruco settings ################################
#################################################
POSE_ARROW_SIZE = 0.2  # [M]

# Initialize board parameters
load_dir_path = os.path.abspath(
    os.path.join(
        os.path.dirname(os.path.realpath(__file__)), "../cfg/_cfg/aruco_config.dict"
    )
)
with open(load_dir_path, "rb") as config_dict_file:
    config_dict = pickle.load(config_dict_file)  # Load the aruco board settings

# Overwrite settings based on measurements
config_dict["MARKER_LENGTH"] = 0.032  # [M]
config_dict["MARKER_SEPERATION"] = 0.009  # [M]
ARUCO_DICT = aruco.Dictionary_get(config_dict["ARUCO_DICT_TYPE"])
aruco_board = aruco.GridBoard_create(
    markersX=config_dict["MARKERS_X"],
    markersY=config_dict["MARKERS_Y"],
    markerLength=config_dict["MARKER_LENGTH"],
    markerSeparation=config_dict["MARKER_SEPARATION"],
    dictionary=ARUCO_DICT,
)
ARUCO_PARAMETERS = aruco.DetectorParameters_create()

# Initialize rvec and tvec vectors
# These will be used as an initial guess in the pose estimation.
RVEC, TVEC = None, None

#################################################
# Other script parameters #######################
#################################################

# Text default settings
font = cv2.FONT_HERSHEY_SIMPLEX
fontScale = 0.90
fontColor = (0, 0, 0)
lineType = 1
rectangle_bgr = (255, 255, 255)

#################################################
# Read main config ##############################
#################################################

# Open panda_autograsp configuration file
MAIN_CFG = YamlConfig(
    os.path.abspath(
        os.path.join(
            os.path.dirname(os.path.realpath(__file__)), "../cfg/main_config.yaml"
        )
    )
)

# Get important parameters
POSE_CALIB_METHOD = MAIN_CFG["calibration"]["pose_estimation_calib_board"]


#################################################
# Functions #####################################
#################################################
def draw_axis(img, corners, imgpts):
    """Takes the corners in the chessboard (obtained using cv2.findChessboardCorners())
    and axis points to draw a 3D axis.
    Parameters
    ----------
    img : numpy.ndarray
        Image
    corners : corners2
        Corners
    imgpts : corners2
        Axis points
    Returns
    -------
    [type]
        [description]
    """
    corner = tuple(corners[0].ravel())
    img = cv2.line(img, corner, tuple(imgpts[0].ravel()), (255, 0, 0), 5)
    img = cv2.line(img, corner, tuple(imgpts[1].ravel()), (0, 255, 0), 5)
    img = cv2.line(img, corner, tuple(imgpts[2].ravel()), (0, 0, 255), 5)
    return img


#################################################
# GraspPlannerClient Class ######################
#################################################
class ComputeGraspServer:
    """Class used to create and call all the panda_autograsp components.

    Attributes
    -------
    rvec : :py:obj:`list`
        The rotation vector of the camera/world calibration.
    tvec : :py:obj:`list`
        The translation vector of the camera/world calibration.
    """

    def __init__(self):

        # Setup cv_bridge
        self._cv_bridge = CvBridge()

        # Setup member variables
        self.rvec = RVEC
        self.tvec = TVEC

        ###############################################
        # Initialize grasp computation services #######
        ###############################################

        rospy.loginfo("Conneting to 'gqcnn_grasp_planner' service...")
        rospy.wait_for_service("gqcnn_grasp_planner")
        try:
            self._gqcnn_grasp_planning_srv = rospy.ServiceProxy(
                "gqcnn_grasp_planner", GQCNNGraspPlanner
            )
            rospy.loginfo("Connected to `gqcnn_grasp_planner service.")
        except rospy.ServiceException as e:
            rospy.logerr(
                "Panda_autograsp 'gqcnn_grasp_planner' service initialization "
                "failed: %s"
                % e
            )
            shutdown_msg = (
                "Shutting down %s node because %s service connection failed."
                % (rospy.get_name(), self._gqcnn_grasp_planning_srv.resolved_name)
            )
            rospy.logerr(shutdown_msg)
            sys.exit(0)

        ###############################################
        # Initialize moveit_planner server services ###
        ###############################################

        # Initialize Plan to point service
        rospy.loginfo("Connecting to moveit_planner services.")
        rospy.loginfo("Conneting to 'moveit_planner_server/plan_to_point' service...")
        rospy.wait_for_service("moveit_planner_server/plan_to_point")
        try:
            self._plan_to_pose_srv = rospy.ServiceProxy(
                "moveit_planner_server/plan_to_point", PlanToPoint
            )
            rospy.loginfo("Connected to 'moveit_planner_server/plan_to_point' service.")
        except rospy.ServiceException as e:
            rospy.logerr(
                "Panda_autograsp 'moveit_planner_server/plan_to_point' service "
                "initialization failed: %s" % e
            )
            shutdown_msg = (
                "Shutting down %s node because %s service connection failed."
                % (rospy.get_name(), self._plan_to_pose_srv.resolved_name)
            )
            rospy.logerr(shutdown_msg)
            sys.exit(0)

        # Initialize random cartesian path service
        rospy.loginfo("Conneting to 'moveit_planner_server/plan_to_path' service...")
        rospy.wait_for_service("moveit_planner_server/plan_to_path")
        try:
            self._plan_to_path_srv = rospy.ServiceProxy(
                "moveit_planner_server/plan_to_path", PlanToPath
            )
            rospy.loginfo("Connected to 'moveit_planner_server/plan_to_path' service.")
        except rospy.ServiceException as e:
            rospy.logerr(
                "moveit_planner_server 'plan_to_path' service initialization failed: %s"
                % e
            )
            shutdown_msg = (
                "Shutting down %s node because %s service connection failed."
                % (rospy.get_name(), self._plan_to_path_srv.resolved_name)
            )
            rospy.logerr(shutdown_msg)
            sys.exit(0)

        # Initialize plan visualization service
        rospy.loginfo("Conneting to 'moveit_planner_server/visualize_plan' service...")
        rospy.wait_for_service("moveit_planner_server/visualize_plan")
        try:
            self._visualize_plan_srv = rospy.ServiceProxy(
                "moveit_planner_server/visualize_plan", VisualizePlan
            )
            rospy.loginfo("Connected to 'moveit_planner_server/visualize_plan' "
                          "service.")
        except rospy.ServiceException as e:
            rospy.logerr(
                "Panda_autograsp 'moveit_planner_server/visualize_plan' service "
                "initialization failed: %s" % e
            )
            shutdown_msg = (
                "Shutting down %s node because %s service connection failed."
                % (rospy.get_name(), self._visualize_plan_srv.resolved_name)
            )
            rospy.logerr(shutdown_msg)
            sys.exit(0)

        # Initialize execute plan service
        rospy.loginfo("Conneting to 'moveit_planner_server/execute_plan' service...")
        rospy.wait_for_service("moveit_planner_server/execute_plan")
        try:
            self._execute_plan_srv = rospy.ServiceProxy(
                "moveit_planner_server/execute_plan", ExecutePlan
            )
            rospy.loginfo("Connected to 'moveit_planner_server/execute_plan' service.")
        except rospy.ServiceException as e:
            rospy.logerr(
                "Panda_autograsp 'moveit_planner_server/execute_plan' service "
                "initialization failed: %s" % e
            )
            shutdown_msg = (
                "Shutting down %s node because %s service connection failed."
                % (rospy.get_name(), self._execute_plan_srv.resolved_name)
            )
            rospy.logerr(shutdown_msg)
            sys.exit(0)

        # Initialize send sensor pose service
        rospy.loginfo("Conneting to 'tf2_broadcaster/send_sensor_pose' service...")
        rospy.wait_for_service("tf2_broadcaster/set_sensor_pose")
        try:
            self._set_sensor_pose_srv = rospy.ServiceProxy(
                "tf2_broadcaster/set_sensor_pose", SetSensorPose
            )
            rospy.loginfo("Connected to 'tf2_broadcaster/set_sensor_pose' service.")
        except rospy.ServiceException as e:
            rospy.logerr(
                "Panda_autograsp 'tf2_broadcaster/set_sensor_pose' service "
                "initialization failed: %s"
                % e
            )
            shutdown_msg = (
                "Shutting down %s node because %s service connection failed."
                % (rospy.get_name(), self._set_sensor_pose_srv.resolved_name)
            )
            rospy.logerr(shutdown_msg)
            sys.exit(0)

        # Initialize set gripper_width service
        rospy.loginfo("Conneting to 'moveit_planner_server/set_gripper_width' "
                      "service...")
        rospy.wait_for_service("moveit_planner_server/set_gripper_width")
        try:
            self._set_gripper_width_srv = rospy.ServiceProxy(
                "moveit_planner_server/set_gripper_width", SetGripperWidth
            )
            rospy.loginfo("Connected to 'moveit_planner_server/set_gripper_width' "
                          "service.")
        except rospy.ServiceException as e:
            rospy.logerr(
                "Panda_autograsp 'moveit_planner_server/set_gripper_width' service "
                "initialization failed: %s"
                % e
            )
            shutdown_msg = (
                "Shutting down %s node because %s service connection failed."
                % (rospy.get_name(), self._set_gripper_width_srv.resolved_name)
            )
            rospy.logerr(shutdown_msg)
            sys.exit(0)

        # Initialize set gripper_width service
        rospy.loginfo("Conneting to 'moveit_planner_server/set_gripper_open' "
                      "service...")
        rospy.wait_for_service("moveit_planner_server/set_gripper_open")
        try:
            self._set_gripper_open_srv = rospy.ServiceProxy(
                "moveit_planner_server/set_gripper_open", SetGripperOpen
            )
            rospy.loginfo("Connected to 'moveit_planner_server/set_gripper_open' "
                          "service.")
        except rospy.ServiceException as e:
            rospy.logerr(
                "Panda_autograsp 'moveit_planner_server/set_gripper_open' service "
                "initialization failed: %s"
                % e
            )
            shutdown_msg = (
                "Shutting down %s node because %s service connection failed."
                % (rospy.get_name(), self._set_gripper_open_srv.resolved_name)
            )
            rospy.logerr(shutdown_msg)
            sys.exit(0)

        # Initialize set gripper_width service
        rospy.loginfo("Conneting to 'moveit_planner_server/set_gripper_closed' "
                      "service...")
        rospy.wait_for_service("moveit_planner_server/set_gripper_closed")
        try:
            self._set_gripper_closed_srv = rospy.ServiceProxy(
                "moveit_planner_server/set_gripper_closed", SetGripperClosed
            )
            rospy.loginfo("Connected to 'moveit_planner_server/set_gripper_width' "
                          "service.")
        except rospy.ServiceException as e:
            rospy.logerr(
                "Panda_autograsp 'moveit_planner_server/set_gripper_closed' "
                "service initialization failed: %s"
                % e
            )
            shutdown_msg = (
                "Shutting down %s node because %s service connection failed."
                % (rospy.get_name(), self._set_gripper_closed_srv.resolved_name)
            )
            rospy.logerr(shutdown_msg)
            sys.exit(0)

        # Print moveit_planner_server services connection success message
        rospy.loginfo("Successfully connected to all moveit_planner_server services.")

        ###############################################
        # Create panda_autograsp_server services ######
        ###############################################

        # Calibrate sensor
        rospy.loginfo("Initializing %s services.", rospy.get_name())
        rospy.loginfo("Initializing panda_autograsp/calibrate_sensor service.")
        self._calibrate_sensor_srv = rospy.Service(
            "calibrate_sensor", CalibrateSensor, self.calibrate_sensor_service
        )

        # Compute grasp service
        rospy.loginfo("Initializing panda_autograsp/compute_grasp service.")
        self._compute_grasp_srv = rospy.Service(
            "compute_grasp", ComputeGrasp, self.compute_grasp_service
        )

        # Plan grasp service
        rospy.loginfo("Initializing panda_autograsp/plan_grasp service.")
        self._plan_grasp_srv = rospy.Service(
            "plan_grasp", PlanGrasp, self.plan_grasp_service
        )

        # Visualize grasp service
        rospy.loginfo("Initializing panda_autograsp/visualize_grasp service.")
        self._visualize_grasp_srv = rospy.Service(
            "visualize_grasp", VisualizeGrasp, self.visualize_grasp_service
        )

        # Execute grasp service
        rospy.loginfo("Initializing panda_autograsp/execute_grasp service.")
        self._execute_grasp_srv = rospy.Service(
            "execute_grasp", ExecuteGrasp, self.execute_grasp_service
        )

        # Object place planning service
        rospy.loginfo("Initializing panda_autograsp/plan_place service.")
        self.plan_place_srv = rospy.Service(
            "plan_place", PlanPlace, self.plan_place_service
        )

        # Service initiation success message
        rospy.loginfo(
            "'%s' services initialized successfully. Waiting for requests.",
            rospy.get_name(),
        )

        ###############################################
        # Create subscribers and publishers ###########
        ###############################################

        # Create msg filter subscribers
        rospy.loginfo("Creating camera sensor message_filter.")
        self._color_image_sub = Subscriber("image_color", sensor_msgs.msg.Image)
        self._color_image_rect_sub = Subscriber(
            "image_color_rect", sensor_msgs.msg.Image
        )
        self._depth_image_rect_sub = Subscriber(
            "image_depth_rect_32FC1", sensor_msgs.msg.Image
        )
        self._camera_info_hd_sub = Subscriber(
            "hd/camera_info", sensor_msgs.msg.CameraInfo
        )
        self._camera_info_qhd_sub = Subscriber(
            "qhd/camera_info", sensor_msgs.msg.CameraInfo
        )
        self._camera_info_sd_sub = Subscriber(
            "sd/camera_info", sensor_msgs.msg.CameraInfo
        )

        # Create msg filter
        self._ats = ApproximateTimeSynchronizer(
            [
                self._color_image_sub,
                self._color_image_rect_sub,
                self._depth_image_rect_sub,
                self._camera_info_hd_sub,
                self._camera_info_qhd_sub,
                self._camera_info_sd_sub,
            ],
            queue_size=5,
            slop=0.1,
        )
        self._ats.registerCallback(self.msg_filter_callback)
        rospy.loginfo("Camera sensor message_filter created.")

        # Create state listener
        self._tf2_buffer = tf2_ros.Buffer()
        self._tf2_listener = tf2_ros.TransformListener(self._tf2_buffer)

        # Create publisher to publish the place pose
        self._place_pose_pub = rospy.Publisher(
            "moveit/place_pose", PoseStamped, queue_size=10
        )

        # Create pose subscriber
        self._pose_sub = rospy.Subscriber(
            "gqcnn_grasp/pose", PoseStamped, self.get_pose_callback
        )

    def get_pose_callback(self, pose_msg):
        """Callback function of the 'gqcnn_graps/pose' subscriber. This function updates the
        self.pose_msg member variable.

        Parameters
        ----------
        pose_msg : :py:obj:`!geometry_msgs.PosedStamed!
            Grasp pose msgs.
        """

        # Update pose_msg
        rospy.loginfo("Received grasp pose.")
        self.pose_msg = pose_msg

    def msg_filter_callback(
        self,
        color_image,
        color_image_rect,
        depth_image_rect,
        camera_info_hd,
        camera_info_qhd,
        camera_info_sd,
    ):
        """Callback function of the message filter. This message filter subscribed
        to a number of camera topics which are required by the panda_autograsp
        solution.
        Parameters
        ----------
        color_image : :py:obj:`!sensor_msgs.msg.Image`
            The color image.
        color_image_rect : :py:obj:`!sensor_msgs.msg.Image`
            The rectified color image.
        depth_image_rect : :py:obj:`!sensor_msgs.msg.Image`
            The depth image.
        camera_info_hd :  :py:obj:`!sensor_msgs.msg.CameraInfo`
            The HD camera info topic.
        camera_info_qhd :  :py:obj:`!sensor_msgs.msg.CameraInfo`
            The QHD camera topic.
        camera_info_sd :  :py:obj:`!sensor_msgs.msg.CameraInfo`
            The SD camera topic.
        """

        # Call the grasp_planner_service
        self.color_image = color_image
        self.color_image_rect = color_image_rect
        self.depth_image_rect = depth_image_rect
        self.camera_info_hd = camera_info_hd
        self.camera_info_qhd = camera_info_qhd
        self.camera_info_sd = camera_info_sd

    def compute_grasp_service(self, req):
        """This service is used for computing a vallid grasp out of the
        sensor data. This is done by calling the main grasp computation service
        of the :py:obj:`grasp_planner_server.py` module with the sensor data as
        its input.

        Parameters
        ----------
        req : :py:obj:`panda_autograsp.msg.ComputeGrasp`
            Empty service request.

        Returns
        -------
        bool
            Returns a bool to specify whether the plan was executed successfully.
        """

        # Call grasp computation service
        self.grasp = self._gqcnn_grasp_planning_srv(
            self.color_image_rect, self.depth_image_rect, self.camera_info_sd
        )

        # Print grasp
        position = self.grasp.grasp.pose.position
        orientation = self.grasp.grasp.pose.orientation
        pose_array = [
            position.x,
            position.y,
            position.z,
            orientation.x,
            orientation.y,
            orientation.z,
            orientation.w,
        ]
        rospy.logdebug(
            "Grasp pose result in kinect2_rgb_camera_frame: x={0}, y={1}, z={2}, "
            "q1={3}, q2={4}, q3={5} and q4={6}".format(*pose_array)
        )

        # Test if successful
        if self.grasp:
            return True
        else:
            return False

    def plan_grasp_service(self, req):
        """This service can be used to plan for the by the
        :py:meth:`compute_grasp_service` computed grasp pose.

        Parameters
        ----------
        req : :py:obj:`panda_autograsp.msg.PlanGrasp`
            Empty service request.

        Returns
        -------
        bool
            Returns a bool to specify whether the plan was executed successfully.
        """

        # Get pose expressed in the panda_link0 frame
        # Needed since the panda_link0 is the reference frame
        # of the move group.
        try:
            pose_msg = copy.copy(self.pose_msg)  # Create copy
            pose_msg.header.stamp = (
                rospy.Time.now()
            )  # As we use the default tf buffer we will set the time to be now
            pose_msg = self._tf2_buffer.transform(
                self.pose_msg, "panda_link0", rospy.Duration(1)
            )
        except (
            tf2_ros.LookupException,
            tf2_ros.ConnectivityException,
            tf2_ros.ExtrapolationException,
        ):
            return False

        # Display pose in panda_link0 frame
        position = pose_msg.pose.position
        orientation = pose_msg.pose.orientation
        pose_array = [
            position.x,
            position.y,
            position.z,
            orientation.x,
            orientation.y,
            orientation.z,
            orientation.w,
        ]
        rospy.logdebug(
            "Grasp pose result in panda_link0: x={0}, y={1}, z={2}, q1={3}, q2={4}, "
            "q3={5} and q4={6}".format(*pose_array)
        )

        # Call grasp plan to pose service
        result = self._plan_to_pose_srv(pose_msg.pose)

        # Test if successful
        if result.success:
            return True
        else:
            return False

    def plan_place_service(self, req):
        """This service computes the movement plan for placing the
        object at the desired goal position. The place goal position
        can be changed by modifying the ``cfg/main_config.yaml``
        document.

        Parameters
        ----------
        req : :py:obj:`panda_autograsp.msg.PlanPlace`
            Empty service request.

        Returns
        -------
        bool
            Returns a bool to specify whether the plan was executed successfully.
        """

        # Retrieve the starting grasp pose (as expressed in the panda_link0 frame
        try:
            grasp_pose_msg = copy.copy(self.pose_msg)  # Create copy
            grasp_pose_msg.header.stamp = (
                rospy.Time.now()
            )  # As we use the default tf buffer we will set the time to be now
            grasp_pose_msg = self._tf2_buffer.transform(
                self.pose_msg, "panda_link0", rospy.Duration(1)
            )
        except (
            tf2_ros.LookupException,
            tf2_ros.ConnectivityException,
            tf2_ros.ExtrapolationException,
        ):
            return False

        # Generate place pose relative to the panda_link0 frame
        # The location of this frame can be set in the `main_config.yaml` file
        # in the cfg folder.
        self.place_pose_msg = PoseStamped()
        self.place_pose_msg.pose.position.x = MAIN_CFG["main"]["place"]["pose"]["x_pos"]
        self.place_pose_msg.pose.position.y = MAIN_CFG["main"]["place"]["pose"]["y_pos"]
        self.place_pose_msg.pose.position.z = (
            grasp_pose_msg.pose.position.z
        )  # Set equal to start grasp height
        self.place_pose_msg.pose.orientation.x = (
            grasp_pose_msg.pose.orientation.x
        )  # Set equal to grasp pose orientation
        self.place_pose_msg.pose.orientation.y = (
            grasp_pose_msg.pose.orientation.y
        )  # Set equal to grasp pose orientation
        self.place_pose_msg.pose.orientation.z = (
            grasp_pose_msg.pose.orientation.z
        )  # Set equal to grasp pose orientation
        self.place_pose_msg.pose.orientation.w = (
            grasp_pose_msg.pose.orientation.w
        )  # Set equal to grasp pose orientation
        header = Header()
        header.stamp = rospy.Time.now()
        header.frame_id = "panda_link0"
        self.place_pose_msg.header = header

        # Publish place pose
        self._place_pose_pub.publish(self.place_pose_msg)

        # Create a intermediate pose
        # Done to pick up the object instead of sliding it.
        self.pickup_pose_msg = PoseStamped()
        self.pickup_pose_msg.pose.position.x = grasp_pose_msg.pose.position.x
        self.pickup_pose_msg.pose.position.y = grasp_pose_msg.pose.position.y
        self.pickup_pose_msg.pose.position.z = (
            grasp_pose_msg.pose.position.z + MAIN_CFG["main"]["pickup"]["height"]
        )  # Add pickup height
        self.pickup_pose_msg.pose.orientation.x = (
            grasp_pose_msg.pose.orientation.x
        )  # Set equal to grasp pose orientation
        self.pickup_pose_msg.pose.orientation.y = (
            grasp_pose_msg.pose.orientation.y
        )  # Set equal to grasp pose orientation
        self.pickup_pose_msg.pose.orientation.z = (
            grasp_pose_msg.pose.orientation.z
        )  # Set equal to grasp pose orientation
        self.pickup_pose_msg.pose.orientation.w = (
            grasp_pose_msg.pose.orientation.w
        )  # Set equal to grasp pose orientation

        header = Header()
        header.stamp = rospy.Time.now()
        header.frame_id = "panda_link0"
        self.pickup_pose_msg.header = header

        # Call grasp plan to pose service
        result = self._plan_to_path_srv(
            [self.pickup_pose_msg.pose, self.place_pose_msg.pose]
        )

        # Test if successful
        if result.success:
            return True
        else:
            return False

    def visualize_grasp_service(self, req):
        """This service can be used to visualize the planned grasp.

        Parameters
        ----------
        req : :py:obj:`panda_autograsp.msg.VizualizeGrasp`
            Empty service request.

        Returns
        -------
        bool
            Returns a bool to specify whether the plan was executed successfully.
        """
        # Call grasp computation service
        result = self._visualize_plan_srv()

        # Test if successful
        if result.success:
            return True
        else:
            return False

    def execute_grasp_service(self, req):
        """This service is used to execute the computed grasp.

        Parameters
        ----------
        req : :py:obj:`panda_autograsp.msg.ExecuteGrasp`
            Empty service request.

        Returns
        -------
        bool
            Returns a bool to specify whether the plan was executed successfully.
        """

        # Call grasp computation service
        result = self._execute_plan_srv()

        # Test if successful
        if result.success:
            return True
        else:
            return False

    def calibrate_sensor_service(self, req):
        """This service can be used to perform the sensor/world
        calibration. To do this you need to place a chessboard/aruco
        board in the bottom left corner of the robot table. You have
        to define which calibration patern you use in the ``cfg/main_config.yaml
        file``. After a succesfull camera/world transformation matrix is computed
        this matrix is send to the :py:mod:`tf2_broadcaster` module and the
        sensor frame position is updated.

        Parameters
        ----------
        req : :py:obj:`panda_autograsp.msg.ExecuteGrasp`
            Empty service request.

        Returns
        -------
        bool
            Returns a bool to specify whether the plan was executed successfully.
        """

        # Retrieve camera pose
        retval, self.rvec, self.tvec = self._camera_world_calibration(
            calib_type=POSE_CALIB_METHOD
        )

        # Test if successful
        if retval:

            # Publish the camera frame
            self.broadcast_camera_frame(calib_type=POSE_CALIB_METHOD)

            # return result
            return True
        else:
            return False

    def _camera_world_calibration(self, calib_type=POSE_CALIB_METHOD):
        """Perform camera world calibration (External camera matrix) using
        a chessboard or several aruco markers.

        Parameters
        ----------
        calib_type : :py:obj:`str`
            Calibration pattern type.

        Returns
        -------
        retval : :py:obj:`bool`
            Calibration succes bool.
        :py:obj:
        rvec : :py:obj:`list`
            Rotation vector.
        tvec : :py:obj:`list`
            Translation vector.
        """

        # Switch between different calibrations
        if calib_type == "chessboard":
            return (
                self.chessboard_pose_estimation()
            )  # Perform calibration using an chessboard
        else:
            return (
                self.aruco_board_pose_estimation()
            )  # Perform calibration using an arucoboard

    def aruco_board_pose_estimation(self):
        """Function that performs the camera/world calibration by using
        a Aruco board as a reference.

        Returns
        -------
        retval : :py:obj:`bool`
            Calibration success bool.
        rvec : :py:obj:`list`
            Rotation vector.
        tvec : :py:obj:`list`
            Translation vector.
        """

        # Get current time
        start_time = rospy.get_time()

        # Try till chessboard is found or till try time is over
        while rospy.get_time() < start_time + CALIB_TRY_DURATION:

            # Retrieve color image and convert to opencv format
            color_image = self.color_image
            camera_info = self.camera_info_hd
            color_image_cv = self._cv_bridge.imgmsg_to_cv2(
                color_image, desired_encoding="passthrough"
            )

            # Get camera information
            camera_matrix = np.array(camera_info.K).reshape(3, 3)
            dist_coeffs = camera_info.D  # Default distortion parameters are 0

            # Get gray image
            gray = cv2.cvtColor(color_image_cv, cv2.COLOR_BGR2GRAY)

            # Create screen display image
            # Needed since opencv uses BGR instead of RGB
            screen_img = cv2.cvtColor(copy.copy(color_image_cv), cv2.COLOR_RGB2BGR)

            # Detect aruco markers
            corners, ids, rejectedImgPoints = aruco.detectMarkers(
                image=gray,
                dictionary=ARUCO_DICT,
                parameters=ARUCO_PARAMETERS,
                cameraMatrix=camera_matrix,
                distCoeff=dist_coeffs,
            )

            # Refine detected markers
            # Eliminates markers not part of our board and adds missing markers
            corners, ids, rejectedImgPoints, recoveredIds = aruco.refineDetectedMarkers(
                image=gray,
                board=aruco_board,
                detectedCorners=corners,
                detectedIds=ids,
                rejectedCorners=rejectedImgPoints,
                cameraMatrix=camera_matrix,
                distCoeffs=dist_coeffs,
            )

            # If at least one marker was found try to estimate the pose
            if ids is not None and ids.size > 0:

                # Outline all of the markers detected in our image
                screen_img = aruco.drawDetectedMarkers(
                    screen_img, corners, ids, borderColor=(0, 255, 0)
                )

                # Estimate pose
                retval, rvec, tvec = aruco.estimatePoseBoard(
                    corners, ids, aruco_board, camera_matrix, dist_coeffs, RVEC, TVEC
                )

                # If pose estimation was successful draw pose
                if retval > 0:
                    aruco.drawAxis(
                        screen_img,
                        camera_matrix,
                        dist_coeffs,
                        rvec,
                        tvec,
                        POSE_ARROW_SIZE,
                    )

                    # Show projection to user
                    plt.figure("Reference frame")
                    plt.imshow(screen_img)
                    plt.show()
                    return retval, rvec, tvec
                else:
                    rospy.logwarn(
                        "Pose of arcuboard could not be found please try again."
                    )
                    return False, None, None
            else:
                rospy.logwarn(
                    "Arcuboard could not be detected make sure the arcuboard is "
                    "present."
                )

        # Display timeout message and return
        rospy.logwarn(
            "Arcuboard detector times out after %s. seconds. Please reposition the "
            "arcuboard and try again.",
            CALIB_TRY_DURATION,
        )
        return False, None, None

    def chessboard_pose_estimation(self):
        """Function that performs the camera/world calibration by using
        a chessboard as a reference.

        Returns
        -------
        retval : :py:obj:`bool`
            Calibration success bool.
        rvec : :py:obj:`list`
            Rotation vector.
        tvec : :py:obj:`list`
            Translation vector.
        """

        # Get current time
        start_time = rospy.get_time()

        # Try till chessboard is found or till try time is over
        while rospy.get_time() < start_time + CALIB_TRY_DURATION:

            # Retrieve color image and convert to opencv format
            color_image = self.color_image
            camera_info = self.camera_info_hd
            color_image_cv = self._cv_bridge.imgmsg_to_cv2(
                color_image, desired_encoding="passthrough"
            )

            # Prepare object points, like (0,0,0), (1,0,0), (2,0,0) ....,(6,5,0)
            objp = np.zeros((N_COLMNS * N_ROWS, 3), np.float32)
            objp[:, :2] = (
                np.mgrid[0:N_ROWS, 0:N_COLMNS].T.reshape(-1, 2) * SQUARE_SIZE
            )  # Multiply by chessboard scale factor to get results in mm
            axis = (
                np.float32([[3, 0, 0], [0, 3, 0], [0, 0, -3]]).reshape(-1, 3)
                * SQUARE_SIZE
            )  # Coordinate axis

            # Get camera information
            camera_matrix = np.array(camera_info.K).reshape(3, 3)
            dist_coeffs = camera_info.D  # Default distortion parameters are 0

            # Get gray image
            gray = cv2.cvtColor(color_image_cv, cv2.COLOR_BGR2GRAY)

            # Create screen display image
            screen_img = cv2.cvtColor(copy.copy(color_image_cv), cv2.COLOR_RGB2BGR)

            # Find the chess board corners
            retval, corners = cv2.findChessboardCorners(gray, (N_ROWS, N_COLMNS), None)

            # Find external matrix
            if retval:

                # Find corners
                corners2 = cv2.cornerSubPix(gray, corners, (11, 11), (-1, -1), criteria)

                # Find the rotation and translation vectors.
                retval, rvecs, tvecs, inliers = cv2.solvePnPRansac(
                    objp, corners2, camera_matrix, dist_coeffs
                )

                # project 3D points to image plane
                imgpts, jac = cv2.projectPoints(
                    axis, rvecs, tvecs, camera_matrix, dist_coeffs
                )

                # Show projection to user
                screen_img = draw_axis(screen_img, corners2, imgpts)
                plt.figure("Reference frame")
                plt.imshow(screen_img)
                plt.show()
                if retval:
                    return retval, rvecs, tvecs
                else:
                    rospy.logwarn(
                        "Pose of chessboard could not be found please try again."
                    )
                    return False, None, None
            else:
                rospy.logwarn(
                    "Chessboard could not be detected make sure the chessboard is"
                    " present."
                )

        # Display timeout message and return
        rospy.logwarn(
            "Chessboard detector times out after %s. seconds. Please reposition the "
            "chessboard and try again.",
            CALIB_TRY_DURATION,
        )
        return False, None, None

    def broadcast_camera_frame(self, calib_type="aruco_board"):
        """Send the sensor pose we acquired from the calibration to the tf2_broadcaster so that
        it can broadcast the sensor camera frame.

        Parameters
        ----------
        calib_type : :py:obj:`str`, optional
            The calibration pattern you want to use, by default "aruco_board"
        """

        # Check calibration method
        if calib_type == "chessboard":

            # Get rotation matrix
            R = np.zeros(shape=(3, 3))
            J = np.zeros(shape=(3, 3))
            cv2.Rodrigues(self.rvec, R, J)

            # Compute inverse rotation and translation matrix
            R = R.T
            tvec = np.dot(-R, self.tvec)

            # Create homogeneous matrix and the flip x and y axis
            H = np.empty((4, 4))
            H[:3, :3] = R
            H[:3, 3] = tvec.reshape(1, 3)
            H[3, :] = [0, 0, 0, 1]
            H = np.dot(
                np.array([[1, 0, 0, 0], [0, -1, 0, 0], [0, 0, -1, 0], [0, 0, 0, 1]]), H
            )
            R = H[0:3, 0:3]
            quat = Quaternion(matrix=R)

            # Print Calibration information
            cal_pose = {
                "x": float(H[0, 3] / 1000.0),
                "y": float(H[1, 3] / 1000.0),
                "z": float(H[2, 3] / 1000.0),
                "q1": float(quat[1]),
                "q2": float(quat[2]),
                "q3": float(quat[3]),
                "q4": float(quat[0]),
            }
            rospy.loginfo(
                "Calibration result: x={x}, y={y}, z={z}, q1={q1}, q2={q2},"
                " q3={q3} and q4={q4}".format(**cal_pose)
            )

            # Create geometry_msg
            sensor_frame_tf_msg = TransformStamped()
            sensor_frame_tf_msg.header.stamp = rospy.Time.now()
            sensor_frame_tf_msg.header.frame_id = "calib_frame"
            sensor_frame_tf_msg.child_frame_id = "kinect2_rgb_optical_frame"
            sensor_frame_tf_msg.transform.translation.x = float(H[0, 3] / 1000.0)
            sensor_frame_tf_msg.transform.translation.y = float(H[1, 3] / 1000.0)
            sensor_frame_tf_msg.transform.translation.z = float(H[2, 3] / 1000.0)
            sensor_frame_tf_msg.transform.rotation.x = float(quat[1])
            sensor_frame_tf_msg.transform.rotation.y = float(quat[2])
            sensor_frame_tf_msg.transform.rotation.z = float(quat[3])
            sensor_frame_tf_msg.transform.rotation.w = float(quat[0])

            # Communicate sensor_frame_pose to the tf2_broadcaster node
            self._set_sensor_pose_srv(sensor_frame_tf_msg)
        else:

            # Get rotation matrix
            R = np.zeros(shape=(3, 3))
            J = np.zeros(shape=(3, 3))
            cv2.Rodrigues(self.rvec, R, J)

            # Compute inverse rotation and translation matrix
            R = R.T
            tvec = np.dot(-R, self.tvec)

            # Create homogenious matrix and the flip x and y axis
            H = np.empty((4, 4))
            H[:3, :3] = R
            H[:3, 3] = tvec.reshape(1, 3)
            H[3, :] = [0, 0, 0, 1]
            R = H[0:3, 0:3]
            quat = Quaternion(matrix=R)

            # Print Calibration information
            cal_pose = {
                "x": float(H[0, 3]),
                "y": float(H[1, 3]),
                "z": float(H[2, 3]),
                "q1": float(quat[1]),
                "q2": float(quat[2]),
                "q3": float(quat[3]),
                "q4": float(quat[0]),
            }
            rospy.logdebug(
                "Calibration result: x={x}, y={y}, z={z}, q1={q1}, q2={q2},"
                " q3={q3} and q4={q4}".format(**cal_pose)
            )

            # Create geometry_msg
            sensor_frame_tf_msg = TransformStamped()
            sensor_frame_tf_msg.header.stamp = rospy.Time.now()
            sensor_frame_tf_msg.header.frame_id = "calib_frame"
            sensor_frame_tf_msg.child_frame_id = "kinect2_rgb_optical_frame"
            sensor_frame_tf_msg.transform.translation.x = float(H[0, 3])
            sensor_frame_tf_msg.transform.translation.y = float(H[1, 3])
            sensor_frame_tf_msg.transform.translation.z = float(H[2, 3])
            sensor_frame_tf_msg.transform.rotation.x = float(quat[1])
            sensor_frame_tf_msg.transform.rotation.y = float(quat[2])
            sensor_frame_tf_msg.transform.rotation.z = float(quat[3])
            sensor_frame_tf_msg.transform.rotation.w = float(quat[0])

            # Communicate sensor_frame_pose to the tf2_broadcaster node
            self._set_sensor_pose_srv(sensor_frame_tf_msg)

=======
from panda_autograsp import PandaAutograspServer
>>>>>>> cefad76c

#################################################
# Main script ###################################
#################################################
if __name__ == "__main__":

    # Initialize ros node
    rospy.loginfo("Initializing panda_autograsp_server")
    rospy.init_node("panda_autograsp_server")

    # Get private parameters specified in the launch file
    try:
        POSE_CALIB_METHOD = rospy.get_param("~calib_type")
    except KeyError:
        pass

    # Create GraspPlannerClient object
    grasp_planner_client = PandaAutograspServer()

    # Loop till the service is shutdown
    rospy.spin()<|MERGE_RESOLUTION|>--- conflicted
+++ resolved
@@ -29,1137 +29,7 @@
 import rospy
 
 # Panda_autograsp modules, msgs and srvs
-<<<<<<< HEAD
-from panda_autograsp.srv import (
-    ComputeGrasp,
-    PlanGrasp,
-    PlanToPoint,
-    VisualizePlan,
-    VisualizeGrasp,
-    ExecutePlan,
-    ExecuteGrasp,
-    CalibrateSensor,
-    SetSensorPose,
-    SetGripperWidth,
-    SetGripperOpen,
-    SetGripperClosed,
-    PlanPlace,
-    PlanToPath,
-    GQCNNGraspPlanner
-)
-
-#################################################
-# Script settings ###############################
-#################################################
-CALIB_TRY_DURATION = 30  # [s]
-
-###############################
-# Chessboard settings #########
-###############################
-# TODO: Get from config
-# Big board
-criteria = (
-    cv2.TERM_CRITERIA_EPS + cv2.TERM_CRITERIA_MAX_ITER,
-    30,
-    0.001,
-)  # termination criteria
-
-# Small Board
-N_FRAMES = 10  # Take the mean over N_frames
-N_ROWS = 5  # Inner chessboard rows
-N_COLMNS = 7  # Inner chessboard columns
-SQUARE_SIZE = 30  # [mm] The square size of a chessboard square
-
-#################################################
-# Aruco settings ################################
-#################################################
-POSE_ARROW_SIZE = 0.2  # [M]
-
-# Initialize board parameters
-load_dir_path = os.path.abspath(
-    os.path.join(
-        os.path.dirname(os.path.realpath(__file__)), "../cfg/_cfg/aruco_config.dict"
-    )
-)
-with open(load_dir_path, "rb") as config_dict_file:
-    config_dict = pickle.load(config_dict_file)  # Load the aruco board settings
-
-# Overwrite settings based on measurements
-config_dict["MARKER_LENGTH"] = 0.032  # [M]
-config_dict["MARKER_SEPERATION"] = 0.009  # [M]
-ARUCO_DICT = aruco.Dictionary_get(config_dict["ARUCO_DICT_TYPE"])
-aruco_board = aruco.GridBoard_create(
-    markersX=config_dict["MARKERS_X"],
-    markersY=config_dict["MARKERS_Y"],
-    markerLength=config_dict["MARKER_LENGTH"],
-    markerSeparation=config_dict["MARKER_SEPARATION"],
-    dictionary=ARUCO_DICT,
-)
-ARUCO_PARAMETERS = aruco.DetectorParameters_create()
-
-# Initialize rvec and tvec vectors
-# These will be used as an initial guess in the pose estimation.
-RVEC, TVEC = None, None
-
-#################################################
-# Other script parameters #######################
-#################################################
-
-# Text default settings
-font = cv2.FONT_HERSHEY_SIMPLEX
-fontScale = 0.90
-fontColor = (0, 0, 0)
-lineType = 1
-rectangle_bgr = (255, 255, 255)
-
-#################################################
-# Read main config ##############################
-#################################################
-
-# Open panda_autograsp configuration file
-MAIN_CFG = YamlConfig(
-    os.path.abspath(
-        os.path.join(
-            os.path.dirname(os.path.realpath(__file__)), "../cfg/main_config.yaml"
-        )
-    )
-)
-
-# Get important parameters
-POSE_CALIB_METHOD = MAIN_CFG["calibration"]["pose_estimation_calib_board"]
-
-
-#################################################
-# Functions #####################################
-#################################################
-def draw_axis(img, corners, imgpts):
-    """Takes the corners in the chessboard (obtained using cv2.findChessboardCorners())
-    and axis points to draw a 3D axis.
-    Parameters
-    ----------
-    img : numpy.ndarray
-        Image
-    corners : corners2
-        Corners
-    imgpts : corners2
-        Axis points
-    Returns
-    -------
-    [type]
-        [description]
-    """
-    corner = tuple(corners[0].ravel())
-    img = cv2.line(img, corner, tuple(imgpts[0].ravel()), (255, 0, 0), 5)
-    img = cv2.line(img, corner, tuple(imgpts[1].ravel()), (0, 255, 0), 5)
-    img = cv2.line(img, corner, tuple(imgpts[2].ravel()), (0, 0, 255), 5)
-    return img
-
-
-#################################################
-# GraspPlannerClient Class ######################
-#################################################
-class ComputeGraspServer:
-    """Class used to create and call all the panda_autograsp components.
-
-    Attributes
-    -------
-    rvec : :py:obj:`list`
-        The rotation vector of the camera/world calibration.
-    tvec : :py:obj:`list`
-        The translation vector of the camera/world calibration.
-    """
-
-    def __init__(self):
-
-        # Setup cv_bridge
-        self._cv_bridge = CvBridge()
-
-        # Setup member variables
-        self.rvec = RVEC
-        self.tvec = TVEC
-
-        ###############################################
-        # Initialize grasp computation services #######
-        ###############################################
-
-        rospy.loginfo("Conneting to 'gqcnn_grasp_planner' service...")
-        rospy.wait_for_service("gqcnn_grasp_planner")
-        try:
-            self._gqcnn_grasp_planning_srv = rospy.ServiceProxy(
-                "gqcnn_grasp_planner", GQCNNGraspPlanner
-            )
-            rospy.loginfo("Connected to `gqcnn_grasp_planner service.")
-        except rospy.ServiceException as e:
-            rospy.logerr(
-                "Panda_autograsp 'gqcnn_grasp_planner' service initialization "
-                "failed: %s"
-                % e
-            )
-            shutdown_msg = (
-                "Shutting down %s node because %s service connection failed."
-                % (rospy.get_name(), self._gqcnn_grasp_planning_srv.resolved_name)
-            )
-            rospy.logerr(shutdown_msg)
-            sys.exit(0)
-
-        ###############################################
-        # Initialize moveit_planner server services ###
-        ###############################################
-
-        # Initialize Plan to point service
-        rospy.loginfo("Connecting to moveit_planner services.")
-        rospy.loginfo("Conneting to 'moveit_planner_server/plan_to_point' service...")
-        rospy.wait_for_service("moveit_planner_server/plan_to_point")
-        try:
-            self._plan_to_pose_srv = rospy.ServiceProxy(
-                "moveit_planner_server/plan_to_point", PlanToPoint
-            )
-            rospy.loginfo("Connected to 'moveit_planner_server/plan_to_point' service.")
-        except rospy.ServiceException as e:
-            rospy.logerr(
-                "Panda_autograsp 'moveit_planner_server/plan_to_point' service "
-                "initialization failed: %s" % e
-            )
-            shutdown_msg = (
-                "Shutting down %s node because %s service connection failed."
-                % (rospy.get_name(), self._plan_to_pose_srv.resolved_name)
-            )
-            rospy.logerr(shutdown_msg)
-            sys.exit(0)
-
-        # Initialize random cartesian path service
-        rospy.loginfo("Conneting to 'moveit_planner_server/plan_to_path' service...")
-        rospy.wait_for_service("moveit_planner_server/plan_to_path")
-        try:
-            self._plan_to_path_srv = rospy.ServiceProxy(
-                "moveit_planner_server/plan_to_path", PlanToPath
-            )
-            rospy.loginfo("Connected to 'moveit_planner_server/plan_to_path' service.")
-        except rospy.ServiceException as e:
-            rospy.logerr(
-                "moveit_planner_server 'plan_to_path' service initialization failed: %s"
-                % e
-            )
-            shutdown_msg = (
-                "Shutting down %s node because %s service connection failed."
-                % (rospy.get_name(), self._plan_to_path_srv.resolved_name)
-            )
-            rospy.logerr(shutdown_msg)
-            sys.exit(0)
-
-        # Initialize plan visualization service
-        rospy.loginfo("Conneting to 'moveit_planner_server/visualize_plan' service...")
-        rospy.wait_for_service("moveit_planner_server/visualize_plan")
-        try:
-            self._visualize_plan_srv = rospy.ServiceProxy(
-                "moveit_planner_server/visualize_plan", VisualizePlan
-            )
-            rospy.loginfo("Connected to 'moveit_planner_server/visualize_plan' "
-                          "service.")
-        except rospy.ServiceException as e:
-            rospy.logerr(
-                "Panda_autograsp 'moveit_planner_server/visualize_plan' service "
-                "initialization failed: %s" % e
-            )
-            shutdown_msg = (
-                "Shutting down %s node because %s service connection failed."
-                % (rospy.get_name(), self._visualize_plan_srv.resolved_name)
-            )
-            rospy.logerr(shutdown_msg)
-            sys.exit(0)
-
-        # Initialize execute plan service
-        rospy.loginfo("Conneting to 'moveit_planner_server/execute_plan' service...")
-        rospy.wait_for_service("moveit_planner_server/execute_plan")
-        try:
-            self._execute_plan_srv = rospy.ServiceProxy(
-                "moveit_planner_server/execute_plan", ExecutePlan
-            )
-            rospy.loginfo("Connected to 'moveit_planner_server/execute_plan' service.")
-        except rospy.ServiceException as e:
-            rospy.logerr(
-                "Panda_autograsp 'moveit_planner_server/execute_plan' service "
-                "initialization failed: %s" % e
-            )
-            shutdown_msg = (
-                "Shutting down %s node because %s service connection failed."
-                % (rospy.get_name(), self._execute_plan_srv.resolved_name)
-            )
-            rospy.logerr(shutdown_msg)
-            sys.exit(0)
-
-        # Initialize send sensor pose service
-        rospy.loginfo("Conneting to 'tf2_broadcaster/send_sensor_pose' service...")
-        rospy.wait_for_service("tf2_broadcaster/set_sensor_pose")
-        try:
-            self._set_sensor_pose_srv = rospy.ServiceProxy(
-                "tf2_broadcaster/set_sensor_pose", SetSensorPose
-            )
-            rospy.loginfo("Connected to 'tf2_broadcaster/set_sensor_pose' service.")
-        except rospy.ServiceException as e:
-            rospy.logerr(
-                "Panda_autograsp 'tf2_broadcaster/set_sensor_pose' service "
-                "initialization failed: %s"
-                % e
-            )
-            shutdown_msg = (
-                "Shutting down %s node because %s service connection failed."
-                % (rospy.get_name(), self._set_sensor_pose_srv.resolved_name)
-            )
-            rospy.logerr(shutdown_msg)
-            sys.exit(0)
-
-        # Initialize set gripper_width service
-        rospy.loginfo("Conneting to 'moveit_planner_server/set_gripper_width' "
-                      "service...")
-        rospy.wait_for_service("moveit_planner_server/set_gripper_width")
-        try:
-            self._set_gripper_width_srv = rospy.ServiceProxy(
-                "moveit_planner_server/set_gripper_width", SetGripperWidth
-            )
-            rospy.loginfo("Connected to 'moveit_planner_server/set_gripper_width' "
-                          "service.")
-        except rospy.ServiceException as e:
-            rospy.logerr(
-                "Panda_autograsp 'moveit_planner_server/set_gripper_width' service "
-                "initialization failed: %s"
-                % e
-            )
-            shutdown_msg = (
-                "Shutting down %s node because %s service connection failed."
-                % (rospy.get_name(), self._set_gripper_width_srv.resolved_name)
-            )
-            rospy.logerr(shutdown_msg)
-            sys.exit(0)
-
-        # Initialize set gripper_width service
-        rospy.loginfo("Conneting to 'moveit_planner_server/set_gripper_open' "
-                      "service...")
-        rospy.wait_for_service("moveit_planner_server/set_gripper_open")
-        try:
-            self._set_gripper_open_srv = rospy.ServiceProxy(
-                "moveit_planner_server/set_gripper_open", SetGripperOpen
-            )
-            rospy.loginfo("Connected to 'moveit_planner_server/set_gripper_open' "
-                          "service.")
-        except rospy.ServiceException as e:
-            rospy.logerr(
-                "Panda_autograsp 'moveit_planner_server/set_gripper_open' service "
-                "initialization failed: %s"
-                % e
-            )
-            shutdown_msg = (
-                "Shutting down %s node because %s service connection failed."
-                % (rospy.get_name(), self._set_gripper_open_srv.resolved_name)
-            )
-            rospy.logerr(shutdown_msg)
-            sys.exit(0)
-
-        # Initialize set gripper_width service
-        rospy.loginfo("Conneting to 'moveit_planner_server/set_gripper_closed' "
-                      "service...")
-        rospy.wait_for_service("moveit_planner_server/set_gripper_closed")
-        try:
-            self._set_gripper_closed_srv = rospy.ServiceProxy(
-                "moveit_planner_server/set_gripper_closed", SetGripperClosed
-            )
-            rospy.loginfo("Connected to 'moveit_planner_server/set_gripper_width' "
-                          "service.")
-        except rospy.ServiceException as e:
-            rospy.logerr(
-                "Panda_autograsp 'moveit_planner_server/set_gripper_closed' "
-                "service initialization failed: %s"
-                % e
-            )
-            shutdown_msg = (
-                "Shutting down %s node because %s service connection failed."
-                % (rospy.get_name(), self._set_gripper_closed_srv.resolved_name)
-            )
-            rospy.logerr(shutdown_msg)
-            sys.exit(0)
-
-        # Print moveit_planner_server services connection success message
-        rospy.loginfo("Successfully connected to all moveit_planner_server services.")
-
-        ###############################################
-        # Create panda_autograsp_server services ######
-        ###############################################
-
-        # Calibrate sensor
-        rospy.loginfo("Initializing %s services.", rospy.get_name())
-        rospy.loginfo("Initializing panda_autograsp/calibrate_sensor service.")
-        self._calibrate_sensor_srv = rospy.Service(
-            "calibrate_sensor", CalibrateSensor, self.calibrate_sensor_service
-        )
-
-        # Compute grasp service
-        rospy.loginfo("Initializing panda_autograsp/compute_grasp service.")
-        self._compute_grasp_srv = rospy.Service(
-            "compute_grasp", ComputeGrasp, self.compute_grasp_service
-        )
-
-        # Plan grasp service
-        rospy.loginfo("Initializing panda_autograsp/plan_grasp service.")
-        self._plan_grasp_srv = rospy.Service(
-            "plan_grasp", PlanGrasp, self.plan_grasp_service
-        )
-
-        # Visualize grasp service
-        rospy.loginfo("Initializing panda_autograsp/visualize_grasp service.")
-        self._visualize_grasp_srv = rospy.Service(
-            "visualize_grasp", VisualizeGrasp, self.visualize_grasp_service
-        )
-
-        # Execute grasp service
-        rospy.loginfo("Initializing panda_autograsp/execute_grasp service.")
-        self._execute_grasp_srv = rospy.Service(
-            "execute_grasp", ExecuteGrasp, self.execute_grasp_service
-        )
-
-        # Object place planning service
-        rospy.loginfo("Initializing panda_autograsp/plan_place service.")
-        self.plan_place_srv = rospy.Service(
-            "plan_place", PlanPlace, self.plan_place_service
-        )
-
-        # Service initiation success message
-        rospy.loginfo(
-            "'%s' services initialized successfully. Waiting for requests.",
-            rospy.get_name(),
-        )
-
-        ###############################################
-        # Create subscribers and publishers ###########
-        ###############################################
-
-        # Create msg filter subscribers
-        rospy.loginfo("Creating camera sensor message_filter.")
-        self._color_image_sub = Subscriber("image_color", sensor_msgs.msg.Image)
-        self._color_image_rect_sub = Subscriber(
-            "image_color_rect", sensor_msgs.msg.Image
-        )
-        self._depth_image_rect_sub = Subscriber(
-            "image_depth_rect_32FC1", sensor_msgs.msg.Image
-        )
-        self._camera_info_hd_sub = Subscriber(
-            "hd/camera_info", sensor_msgs.msg.CameraInfo
-        )
-        self._camera_info_qhd_sub = Subscriber(
-            "qhd/camera_info", sensor_msgs.msg.CameraInfo
-        )
-        self._camera_info_sd_sub = Subscriber(
-            "sd/camera_info", sensor_msgs.msg.CameraInfo
-        )
-
-        # Create msg filter
-        self._ats = ApproximateTimeSynchronizer(
-            [
-                self._color_image_sub,
-                self._color_image_rect_sub,
-                self._depth_image_rect_sub,
-                self._camera_info_hd_sub,
-                self._camera_info_qhd_sub,
-                self._camera_info_sd_sub,
-            ],
-            queue_size=5,
-            slop=0.1,
-        )
-        self._ats.registerCallback(self.msg_filter_callback)
-        rospy.loginfo("Camera sensor message_filter created.")
-
-        # Create state listener
-        self._tf2_buffer = tf2_ros.Buffer()
-        self._tf2_listener = tf2_ros.TransformListener(self._tf2_buffer)
-
-        # Create publisher to publish the place pose
-        self._place_pose_pub = rospy.Publisher(
-            "moveit/place_pose", PoseStamped, queue_size=10
-        )
-
-        # Create pose subscriber
-        self._pose_sub = rospy.Subscriber(
-            "gqcnn_grasp/pose", PoseStamped, self.get_pose_callback
-        )
-
-    def get_pose_callback(self, pose_msg):
-        """Callback function of the 'gqcnn_graps/pose' subscriber. This function updates the
-        self.pose_msg member variable.
-
-        Parameters
-        ----------
-        pose_msg : :py:obj:`!geometry_msgs.PosedStamed!
-            Grasp pose msgs.
-        """
-
-        # Update pose_msg
-        rospy.loginfo("Received grasp pose.")
-        self.pose_msg = pose_msg
-
-    def msg_filter_callback(
-        self,
-        color_image,
-        color_image_rect,
-        depth_image_rect,
-        camera_info_hd,
-        camera_info_qhd,
-        camera_info_sd,
-    ):
-        """Callback function of the message filter. This message filter subscribed
-        to a number of camera topics which are required by the panda_autograsp
-        solution.
-        Parameters
-        ----------
-        color_image : :py:obj:`!sensor_msgs.msg.Image`
-            The color image.
-        color_image_rect : :py:obj:`!sensor_msgs.msg.Image`
-            The rectified color image.
-        depth_image_rect : :py:obj:`!sensor_msgs.msg.Image`
-            The depth image.
-        camera_info_hd :  :py:obj:`!sensor_msgs.msg.CameraInfo`
-            The HD camera info topic.
-        camera_info_qhd :  :py:obj:`!sensor_msgs.msg.CameraInfo`
-            The QHD camera topic.
-        camera_info_sd :  :py:obj:`!sensor_msgs.msg.CameraInfo`
-            The SD camera topic.
-        """
-
-        # Call the grasp_planner_service
-        self.color_image = color_image
-        self.color_image_rect = color_image_rect
-        self.depth_image_rect = depth_image_rect
-        self.camera_info_hd = camera_info_hd
-        self.camera_info_qhd = camera_info_qhd
-        self.camera_info_sd = camera_info_sd
-
-    def compute_grasp_service(self, req):
-        """This service is used for computing a vallid grasp out of the
-        sensor data. This is done by calling the main grasp computation service
-        of the :py:obj:`grasp_planner_server.py` module with the sensor data as
-        its input.
-
-        Parameters
-        ----------
-        req : :py:obj:`panda_autograsp.msg.ComputeGrasp`
-            Empty service request.
-
-        Returns
-        -------
-        bool
-            Returns a bool to specify whether the plan was executed successfully.
-        """
-
-        # Call grasp computation service
-        self.grasp = self._gqcnn_grasp_planning_srv(
-            self.color_image_rect, self.depth_image_rect, self.camera_info_sd
-        )
-
-        # Print grasp
-        position = self.grasp.grasp.pose.position
-        orientation = self.grasp.grasp.pose.orientation
-        pose_array = [
-            position.x,
-            position.y,
-            position.z,
-            orientation.x,
-            orientation.y,
-            orientation.z,
-            orientation.w,
-        ]
-        rospy.logdebug(
-            "Grasp pose result in kinect2_rgb_camera_frame: x={0}, y={1}, z={2}, "
-            "q1={3}, q2={4}, q3={5} and q4={6}".format(*pose_array)
-        )
-
-        # Test if successful
-        if self.grasp:
-            return True
-        else:
-            return False
-
-    def plan_grasp_service(self, req):
-        """This service can be used to plan for the by the
-        :py:meth:`compute_grasp_service` computed grasp pose.
-
-        Parameters
-        ----------
-        req : :py:obj:`panda_autograsp.msg.PlanGrasp`
-            Empty service request.
-
-        Returns
-        -------
-        bool
-            Returns a bool to specify whether the plan was executed successfully.
-        """
-
-        # Get pose expressed in the panda_link0 frame
-        # Needed since the panda_link0 is the reference frame
-        # of the move group.
-        try:
-            pose_msg = copy.copy(self.pose_msg)  # Create copy
-            pose_msg.header.stamp = (
-                rospy.Time.now()
-            )  # As we use the default tf buffer we will set the time to be now
-            pose_msg = self._tf2_buffer.transform(
-                self.pose_msg, "panda_link0", rospy.Duration(1)
-            )
-        except (
-            tf2_ros.LookupException,
-            tf2_ros.ConnectivityException,
-            tf2_ros.ExtrapolationException,
-        ):
-            return False
-
-        # Display pose in panda_link0 frame
-        position = pose_msg.pose.position
-        orientation = pose_msg.pose.orientation
-        pose_array = [
-            position.x,
-            position.y,
-            position.z,
-            orientation.x,
-            orientation.y,
-            orientation.z,
-            orientation.w,
-        ]
-        rospy.logdebug(
-            "Grasp pose result in panda_link0: x={0}, y={1}, z={2}, q1={3}, q2={4}, "
-            "q3={5} and q4={6}".format(*pose_array)
-        )
-
-        # Call grasp plan to pose service
-        result = self._plan_to_pose_srv(pose_msg.pose)
-
-        # Test if successful
-        if result.success:
-            return True
-        else:
-            return False
-
-    def plan_place_service(self, req):
-        """This service computes the movement plan for placing the
-        object at the desired goal position. The place goal position
-        can be changed by modifying the ``cfg/main_config.yaml``
-        document.
-
-        Parameters
-        ----------
-        req : :py:obj:`panda_autograsp.msg.PlanPlace`
-            Empty service request.
-
-        Returns
-        -------
-        bool
-            Returns a bool to specify whether the plan was executed successfully.
-        """
-
-        # Retrieve the starting grasp pose (as expressed in the panda_link0 frame
-        try:
-            grasp_pose_msg = copy.copy(self.pose_msg)  # Create copy
-            grasp_pose_msg.header.stamp = (
-                rospy.Time.now()
-            )  # As we use the default tf buffer we will set the time to be now
-            grasp_pose_msg = self._tf2_buffer.transform(
-                self.pose_msg, "panda_link0", rospy.Duration(1)
-            )
-        except (
-            tf2_ros.LookupException,
-            tf2_ros.ConnectivityException,
-            tf2_ros.ExtrapolationException,
-        ):
-            return False
-
-        # Generate place pose relative to the panda_link0 frame
-        # The location of this frame can be set in the `main_config.yaml` file
-        # in the cfg folder.
-        self.place_pose_msg = PoseStamped()
-        self.place_pose_msg.pose.position.x = MAIN_CFG["main"]["place"]["pose"]["x_pos"]
-        self.place_pose_msg.pose.position.y = MAIN_CFG["main"]["place"]["pose"]["y_pos"]
-        self.place_pose_msg.pose.position.z = (
-            grasp_pose_msg.pose.position.z
-        )  # Set equal to start grasp height
-        self.place_pose_msg.pose.orientation.x = (
-            grasp_pose_msg.pose.orientation.x
-        )  # Set equal to grasp pose orientation
-        self.place_pose_msg.pose.orientation.y = (
-            grasp_pose_msg.pose.orientation.y
-        )  # Set equal to grasp pose orientation
-        self.place_pose_msg.pose.orientation.z = (
-            grasp_pose_msg.pose.orientation.z
-        )  # Set equal to grasp pose orientation
-        self.place_pose_msg.pose.orientation.w = (
-            grasp_pose_msg.pose.orientation.w
-        )  # Set equal to grasp pose orientation
-        header = Header()
-        header.stamp = rospy.Time.now()
-        header.frame_id = "panda_link0"
-        self.place_pose_msg.header = header
-
-        # Publish place pose
-        self._place_pose_pub.publish(self.place_pose_msg)
-
-        # Create a intermediate pose
-        # Done to pick up the object instead of sliding it.
-        self.pickup_pose_msg = PoseStamped()
-        self.pickup_pose_msg.pose.position.x = grasp_pose_msg.pose.position.x
-        self.pickup_pose_msg.pose.position.y = grasp_pose_msg.pose.position.y
-        self.pickup_pose_msg.pose.position.z = (
-            grasp_pose_msg.pose.position.z + MAIN_CFG["main"]["pickup"]["height"]
-        )  # Add pickup height
-        self.pickup_pose_msg.pose.orientation.x = (
-            grasp_pose_msg.pose.orientation.x
-        )  # Set equal to grasp pose orientation
-        self.pickup_pose_msg.pose.orientation.y = (
-            grasp_pose_msg.pose.orientation.y
-        )  # Set equal to grasp pose orientation
-        self.pickup_pose_msg.pose.orientation.z = (
-            grasp_pose_msg.pose.orientation.z
-        )  # Set equal to grasp pose orientation
-        self.pickup_pose_msg.pose.orientation.w = (
-            grasp_pose_msg.pose.orientation.w
-        )  # Set equal to grasp pose orientation
-
-        header = Header()
-        header.stamp = rospy.Time.now()
-        header.frame_id = "panda_link0"
-        self.pickup_pose_msg.header = header
-
-        # Call grasp plan to pose service
-        result = self._plan_to_path_srv(
-            [self.pickup_pose_msg.pose, self.place_pose_msg.pose]
-        )
-
-        # Test if successful
-        if result.success:
-            return True
-        else:
-            return False
-
-    def visualize_grasp_service(self, req):
-        """This service can be used to visualize the planned grasp.
-
-        Parameters
-        ----------
-        req : :py:obj:`panda_autograsp.msg.VizualizeGrasp`
-            Empty service request.
-
-        Returns
-        -------
-        bool
-            Returns a bool to specify whether the plan was executed successfully.
-        """
-        # Call grasp computation service
-        result = self._visualize_plan_srv()
-
-        # Test if successful
-        if result.success:
-            return True
-        else:
-            return False
-
-    def execute_grasp_service(self, req):
-        """This service is used to execute the computed grasp.
-
-        Parameters
-        ----------
-        req : :py:obj:`panda_autograsp.msg.ExecuteGrasp`
-            Empty service request.
-
-        Returns
-        -------
-        bool
-            Returns a bool to specify whether the plan was executed successfully.
-        """
-
-        # Call grasp computation service
-        result = self._execute_plan_srv()
-
-        # Test if successful
-        if result.success:
-            return True
-        else:
-            return False
-
-    def calibrate_sensor_service(self, req):
-        """This service can be used to perform the sensor/world
-        calibration. To do this you need to place a chessboard/aruco
-        board in the bottom left corner of the robot table. You have
-        to define which calibration patern you use in the ``cfg/main_config.yaml
-        file``. After a succesfull camera/world transformation matrix is computed
-        this matrix is send to the :py:mod:`tf2_broadcaster` module and the
-        sensor frame position is updated.
-
-        Parameters
-        ----------
-        req : :py:obj:`panda_autograsp.msg.ExecuteGrasp`
-            Empty service request.
-
-        Returns
-        -------
-        bool
-            Returns a bool to specify whether the plan was executed successfully.
-        """
-
-        # Retrieve camera pose
-        retval, self.rvec, self.tvec = self._camera_world_calibration(
-            calib_type=POSE_CALIB_METHOD
-        )
-
-        # Test if successful
-        if retval:
-
-            # Publish the camera frame
-            self.broadcast_camera_frame(calib_type=POSE_CALIB_METHOD)
-
-            # return result
-            return True
-        else:
-            return False
-
-    def _camera_world_calibration(self, calib_type=POSE_CALIB_METHOD):
-        """Perform camera world calibration (External camera matrix) using
-        a chessboard or several aruco markers.
-
-        Parameters
-        ----------
-        calib_type : :py:obj:`str`
-            Calibration pattern type.
-
-        Returns
-        -------
-        retval : :py:obj:`bool`
-            Calibration succes bool.
-        :py:obj:
-        rvec : :py:obj:`list`
-            Rotation vector.
-        tvec : :py:obj:`list`
-            Translation vector.
-        """
-
-        # Switch between different calibrations
-        if calib_type == "chessboard":
-            return (
-                self.chessboard_pose_estimation()
-            )  # Perform calibration using an chessboard
-        else:
-            return (
-                self.aruco_board_pose_estimation()
-            )  # Perform calibration using an arucoboard
-
-    def aruco_board_pose_estimation(self):
-        """Function that performs the camera/world calibration by using
-        a Aruco board as a reference.
-
-        Returns
-        -------
-        retval : :py:obj:`bool`
-            Calibration success bool.
-        rvec : :py:obj:`list`
-            Rotation vector.
-        tvec : :py:obj:`list`
-            Translation vector.
-        """
-
-        # Get current time
-        start_time = rospy.get_time()
-
-        # Try till chessboard is found or till try time is over
-        while rospy.get_time() < start_time + CALIB_TRY_DURATION:
-
-            # Retrieve color image and convert to opencv format
-            color_image = self.color_image
-            camera_info = self.camera_info_hd
-            color_image_cv = self._cv_bridge.imgmsg_to_cv2(
-                color_image, desired_encoding="passthrough"
-            )
-
-            # Get camera information
-            camera_matrix = np.array(camera_info.K).reshape(3, 3)
-            dist_coeffs = camera_info.D  # Default distortion parameters are 0
-
-            # Get gray image
-            gray = cv2.cvtColor(color_image_cv, cv2.COLOR_BGR2GRAY)
-
-            # Create screen display image
-            # Needed since opencv uses BGR instead of RGB
-            screen_img = cv2.cvtColor(copy.copy(color_image_cv), cv2.COLOR_RGB2BGR)
-
-            # Detect aruco markers
-            corners, ids, rejectedImgPoints = aruco.detectMarkers(
-                image=gray,
-                dictionary=ARUCO_DICT,
-                parameters=ARUCO_PARAMETERS,
-                cameraMatrix=camera_matrix,
-                distCoeff=dist_coeffs,
-            )
-
-            # Refine detected markers
-            # Eliminates markers not part of our board and adds missing markers
-            corners, ids, rejectedImgPoints, recoveredIds = aruco.refineDetectedMarkers(
-                image=gray,
-                board=aruco_board,
-                detectedCorners=corners,
-                detectedIds=ids,
-                rejectedCorners=rejectedImgPoints,
-                cameraMatrix=camera_matrix,
-                distCoeffs=dist_coeffs,
-            )
-
-            # If at least one marker was found try to estimate the pose
-            if ids is not None and ids.size > 0:
-
-                # Outline all of the markers detected in our image
-                screen_img = aruco.drawDetectedMarkers(
-                    screen_img, corners, ids, borderColor=(0, 255, 0)
-                )
-
-                # Estimate pose
-                retval, rvec, tvec = aruco.estimatePoseBoard(
-                    corners, ids, aruco_board, camera_matrix, dist_coeffs, RVEC, TVEC
-                )
-
-                # If pose estimation was successful draw pose
-                if retval > 0:
-                    aruco.drawAxis(
-                        screen_img,
-                        camera_matrix,
-                        dist_coeffs,
-                        rvec,
-                        tvec,
-                        POSE_ARROW_SIZE,
-                    )
-
-                    # Show projection to user
-                    plt.figure("Reference frame")
-                    plt.imshow(screen_img)
-                    plt.show()
-                    return retval, rvec, tvec
-                else:
-                    rospy.logwarn(
-                        "Pose of arcuboard could not be found please try again."
-                    )
-                    return False, None, None
-            else:
-                rospy.logwarn(
-                    "Arcuboard could not be detected make sure the arcuboard is "
-                    "present."
-                )
-
-        # Display timeout message and return
-        rospy.logwarn(
-            "Arcuboard detector times out after %s. seconds. Please reposition the "
-            "arcuboard and try again.",
-            CALIB_TRY_DURATION,
-        )
-        return False, None, None
-
-    def chessboard_pose_estimation(self):
-        """Function that performs the camera/world calibration by using
-        a chessboard as a reference.
-
-        Returns
-        -------
-        retval : :py:obj:`bool`
-            Calibration success bool.
-        rvec : :py:obj:`list`
-            Rotation vector.
-        tvec : :py:obj:`list`
-            Translation vector.
-        """
-
-        # Get current time
-        start_time = rospy.get_time()
-
-        # Try till chessboard is found or till try time is over
-        while rospy.get_time() < start_time + CALIB_TRY_DURATION:
-
-            # Retrieve color image and convert to opencv format
-            color_image = self.color_image
-            camera_info = self.camera_info_hd
-            color_image_cv = self._cv_bridge.imgmsg_to_cv2(
-                color_image, desired_encoding="passthrough"
-            )
-
-            # Prepare object points, like (0,0,0), (1,0,0), (2,0,0) ....,(6,5,0)
-            objp = np.zeros((N_COLMNS * N_ROWS, 3), np.float32)
-            objp[:, :2] = (
-                np.mgrid[0:N_ROWS, 0:N_COLMNS].T.reshape(-1, 2) * SQUARE_SIZE
-            )  # Multiply by chessboard scale factor to get results in mm
-            axis = (
-                np.float32([[3, 0, 0], [0, 3, 0], [0, 0, -3]]).reshape(-1, 3)
-                * SQUARE_SIZE
-            )  # Coordinate axis
-
-            # Get camera information
-            camera_matrix = np.array(camera_info.K).reshape(3, 3)
-            dist_coeffs = camera_info.D  # Default distortion parameters are 0
-
-            # Get gray image
-            gray = cv2.cvtColor(color_image_cv, cv2.COLOR_BGR2GRAY)
-
-            # Create screen display image
-            screen_img = cv2.cvtColor(copy.copy(color_image_cv), cv2.COLOR_RGB2BGR)
-
-            # Find the chess board corners
-            retval, corners = cv2.findChessboardCorners(gray, (N_ROWS, N_COLMNS), None)
-
-            # Find external matrix
-            if retval:
-
-                # Find corners
-                corners2 = cv2.cornerSubPix(gray, corners, (11, 11), (-1, -1), criteria)
-
-                # Find the rotation and translation vectors.
-                retval, rvecs, tvecs, inliers = cv2.solvePnPRansac(
-                    objp, corners2, camera_matrix, dist_coeffs
-                )
-
-                # project 3D points to image plane
-                imgpts, jac = cv2.projectPoints(
-                    axis, rvecs, tvecs, camera_matrix, dist_coeffs
-                )
-
-                # Show projection to user
-                screen_img = draw_axis(screen_img, corners2, imgpts)
-                plt.figure("Reference frame")
-                plt.imshow(screen_img)
-                plt.show()
-                if retval:
-                    return retval, rvecs, tvecs
-                else:
-                    rospy.logwarn(
-                        "Pose of chessboard could not be found please try again."
-                    )
-                    return False, None, None
-            else:
-                rospy.logwarn(
-                    "Chessboard could not be detected make sure the chessboard is"
-                    " present."
-                )
-
-        # Display timeout message and return
-        rospy.logwarn(
-            "Chessboard detector times out after %s. seconds. Please reposition the "
-            "chessboard and try again.",
-            CALIB_TRY_DURATION,
-        )
-        return False, None, None
-
-    def broadcast_camera_frame(self, calib_type="aruco_board"):
-        """Send the sensor pose we acquired from the calibration to the tf2_broadcaster so that
-        it can broadcast the sensor camera frame.
-
-        Parameters
-        ----------
-        calib_type : :py:obj:`str`, optional
-            The calibration pattern you want to use, by default "aruco_board"
-        """
-
-        # Check calibration method
-        if calib_type == "chessboard":
-
-            # Get rotation matrix
-            R = np.zeros(shape=(3, 3))
-            J = np.zeros(shape=(3, 3))
-            cv2.Rodrigues(self.rvec, R, J)
-
-            # Compute inverse rotation and translation matrix
-            R = R.T
-            tvec = np.dot(-R, self.tvec)
-
-            # Create homogeneous matrix and the flip x and y axis
-            H = np.empty((4, 4))
-            H[:3, :3] = R
-            H[:3, 3] = tvec.reshape(1, 3)
-            H[3, :] = [0, 0, 0, 1]
-            H = np.dot(
-                np.array([[1, 0, 0, 0], [0, -1, 0, 0], [0, 0, -1, 0], [0, 0, 0, 1]]), H
-            )
-            R = H[0:3, 0:3]
-            quat = Quaternion(matrix=R)
-
-            # Print Calibration information
-            cal_pose = {
-                "x": float(H[0, 3] / 1000.0),
-                "y": float(H[1, 3] / 1000.0),
-                "z": float(H[2, 3] / 1000.0),
-                "q1": float(quat[1]),
-                "q2": float(quat[2]),
-                "q3": float(quat[3]),
-                "q4": float(quat[0]),
-            }
-            rospy.loginfo(
-                "Calibration result: x={x}, y={y}, z={z}, q1={q1}, q2={q2},"
-                " q3={q3} and q4={q4}".format(**cal_pose)
-            )
-
-            # Create geometry_msg
-            sensor_frame_tf_msg = TransformStamped()
-            sensor_frame_tf_msg.header.stamp = rospy.Time.now()
-            sensor_frame_tf_msg.header.frame_id = "calib_frame"
-            sensor_frame_tf_msg.child_frame_id = "kinect2_rgb_optical_frame"
-            sensor_frame_tf_msg.transform.translation.x = float(H[0, 3] / 1000.0)
-            sensor_frame_tf_msg.transform.translation.y = float(H[1, 3] / 1000.0)
-            sensor_frame_tf_msg.transform.translation.z = float(H[2, 3] / 1000.0)
-            sensor_frame_tf_msg.transform.rotation.x = float(quat[1])
-            sensor_frame_tf_msg.transform.rotation.y = float(quat[2])
-            sensor_frame_tf_msg.transform.rotation.z = float(quat[3])
-            sensor_frame_tf_msg.transform.rotation.w = float(quat[0])
-
-            # Communicate sensor_frame_pose to the tf2_broadcaster node
-            self._set_sensor_pose_srv(sensor_frame_tf_msg)
-        else:
-
-            # Get rotation matrix
-            R = np.zeros(shape=(3, 3))
-            J = np.zeros(shape=(3, 3))
-            cv2.Rodrigues(self.rvec, R, J)
-
-            # Compute inverse rotation and translation matrix
-            R = R.T
-            tvec = np.dot(-R, self.tvec)
-
-            # Create homogenious matrix and the flip x and y axis
-            H = np.empty((4, 4))
-            H[:3, :3] = R
-            H[:3, 3] = tvec.reshape(1, 3)
-            H[3, :] = [0, 0, 0, 1]
-            R = H[0:3, 0:3]
-            quat = Quaternion(matrix=R)
-
-            # Print Calibration information
-            cal_pose = {
-                "x": float(H[0, 3]),
-                "y": float(H[1, 3]),
-                "z": float(H[2, 3]),
-                "q1": float(quat[1]),
-                "q2": float(quat[2]),
-                "q3": float(quat[3]),
-                "q4": float(quat[0]),
-            }
-            rospy.logdebug(
-                "Calibration result: x={x}, y={y}, z={z}, q1={q1}, q2={q2},"
-                " q3={q3} and q4={q4}".format(**cal_pose)
-            )
-
-            # Create geometry_msg
-            sensor_frame_tf_msg = TransformStamped()
-            sensor_frame_tf_msg.header.stamp = rospy.Time.now()
-            sensor_frame_tf_msg.header.frame_id = "calib_frame"
-            sensor_frame_tf_msg.child_frame_id = "kinect2_rgb_optical_frame"
-            sensor_frame_tf_msg.transform.translation.x = float(H[0, 3])
-            sensor_frame_tf_msg.transform.translation.y = float(H[1, 3])
-            sensor_frame_tf_msg.transform.translation.z = float(H[2, 3])
-            sensor_frame_tf_msg.transform.rotation.x = float(quat[1])
-            sensor_frame_tf_msg.transform.rotation.y = float(quat[2])
-            sensor_frame_tf_msg.transform.rotation.z = float(quat[3])
-            sensor_frame_tf_msg.transform.rotation.w = float(quat[0])
-
-            # Communicate sensor_frame_pose to the tf2_broadcaster node
-            self._set_sensor_pose_srv(sensor_frame_tf_msg)
-
-=======
 from panda_autograsp import PandaAutograspServer
->>>>>>> cefad76c
 
 #################################################
 # Main script ###################################
